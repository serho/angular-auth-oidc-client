import { TestBed } from '@angular/core/testing';
import { OpenIdConfiguration } from '../../config/openid-configuration';
import { ConfigurationProvider } from '../../config/provider/config.provider';
import { ConfigurationProviderMock } from '../../config/provider/config.provider-mock';
import { FlowsDataService } from '../../flows/flows-data.service';
import { FlowsDataServiceMock } from '../../flows/flows-data.service-mock';
import { LoggerService } from '../../logging/logger.service';
import { LoggerServiceMock } from '../../logging/logger.service-mock';
import { StoragePersistenceService } from '../../storage/storage-persistence.service';
import { StoragePersistenceServiceMock } from '../../storage/storage-persistence.service-mock';
import { JsrsAsignReducedService } from '../../validation/jsrsasign-reduced.service';
import { JsrsAsignReducedServiceMock } from '../../validation/jsrsasign-reduced.service-mock';
import { FlowHelper } from '../flowHelper/flow-helper.service';
import { UrlService } from './url.service';

describe('UrlService Tests', () => {
  let service: UrlService;
  let configurationProvider: ConfigurationProvider;
  let flowHelper: FlowHelper;
  let flowsDataService: FlowsDataService;
  let jsrsAsignReducedService: JsrsAsignReducedService;
  let storagePersistenceService: StoragePersistenceService;

  beforeEach(() => {
    TestBed.configureTestingModule({
      providers: [
        UrlService,
        { provide: ConfigurationProvider, useClass: ConfigurationProviderMock },
        {
          provide: LoggerService,
          useClass: LoggerServiceMock,
        },
        {
          provide: FlowsDataService,
          useClass: FlowsDataServiceMock,
        },
        FlowHelper,
        { provide: StoragePersistenceService, useClass: StoragePersistenceServiceMock },
        { provide: JsrsAsignReducedService, useClass: JsrsAsignReducedServiceMock },
      ],
    });
  });

  beforeEach(() => {
    service = TestBed.inject(UrlService);
    configurationProvider = TestBed.inject(ConfigurationProvider);
    flowHelper = TestBed.inject(FlowHelper);
    flowsDataService = TestBed.inject(FlowsDataService);
    jsrsAsignReducedService = TestBed.inject(JsrsAsignReducedService);
    storagePersistenceService = TestBed.inject(StoragePersistenceService);
  });

  afterEach(() => {
    configurationProvider.setConfig(null);
  });

  it('should create', () => {
    expect(service).toBeTruthy();
  });

  describe('isCallbackFromSts', () => {
    const testingValues = [
      { param: 'code', isCallbackFromSts: true },
      { param: 'state', isCallbackFromSts: true },
      { param: 'token', isCallbackFromSts: true },
      { param: 'id_token', isCallbackFromSts: true },
      { param: 'some_param', isCallbackFromSts: false },
    ];

    testingValues.forEach(({ param, isCallbackFromSts }) => {
      it(`should return ${isCallbackFromSts} when param is ${param}`, () => {
        const result = service.isCallbackFromSts(`https://any.url/?${param}=anyvalue`);
        expect(result).toBe(isCallbackFromSts);
      });
    });
  });

  describe('getUrlParameter', () => {
    it('returns empty string when there is no urlToCheck', () => {
      const result = service.getUrlParameter('', 'code');

      expect(result).toBe('');
    });

    it('returns empty string when there is no name', () => {
      const result = service.getUrlParameter('url', '');

      expect(result).toBe('');
    });

    it('returns empty string when name is not a uri', () => {
      const result = service.getUrlParameter('url', 'anything');

      expect(result).toBe('');
    });

    it('parses Url correctly with hash in the end', () => {
      const urlToCheck = 'https://www.example.com/signin?code=thisisacode&state=0000.1234.000#';
      const code = service.getUrlParameter(urlToCheck, 'code');
      const state = service.getUrlParameter(urlToCheck, 'state');

      expect(code).toBe('thisisacode');
      expect(state).toBe('0000.1234.000');
    });

    it('parses url with special chars in param and hash in the end', () => {
      const urlToCheck = 'https://www.example.com/signin?code=thisisa$-_.+!*(),code&state=0000.1234.000#';
      const code = service.getUrlParameter(urlToCheck, 'code');
      const state = service.getUrlParameter(urlToCheck, 'state');

      expect(code).toBe('thisisa$-_.+!*(),code');
      expect(state).toBe('0000.1234.000');
    });

    it('parses Url correctly with number&delimiter in params', () => {
      const urlToCheck = 'https://www.example.com/signin?code=thisisacode&state=0000.1234.000';
      const code = service.getUrlParameter(urlToCheck, 'code');
      const state = service.getUrlParameter(urlToCheck, 'state');

      expect(code).toBe('thisisacode');
      expect(state).toBe('0000.1234.000');
    });

    it('gets correct param if params divided vith slash', () => {
      const urlToCheck = 'https://www.example.com/signin?state=0000.1234.000&ui_locales=de&code=thisisacode#lang=de';
      const code = service.getUrlParameter(urlToCheck, 'code');
      const state = service.getUrlParameter(urlToCheck, 'state');

      expect(code).toBe('thisisacode');
      expect(state).toBe('0000.1234.000');
    });
  });

  describe('createAuthorizeUrl', () => {
    it('returns null when no authoizationendpoint given -> wellKnownEndpoints null', () => {
      configurationProvider.setConfig(null);

      const value = (service as any).createAuthorizeUrl(
        '', // Implicit Flow
        'https://localhost:44386',
        'nonce',
        'state'
      );

      const expectValue = null;

      expect(value).toEqual(expectValue);
    });

    it('returns null when no authoizationendpoint given -> configurationProvider null', () => {
      (service as any).configurationProvider = null;

      const value = (service as any).createAuthorizeUrl(
        '', // Implicit Flow
        'https://localhost:44386',
        'nonce',
        'state'
      );

      const expectValue = null;

      expect(value).toEqual(expectValue);
    });

    it('returns null when clientId is null', () => {
      const clientId = null;
      const authorizationEndpoint = 'authorizationEndpoint';
      spyOn(configurationProvider, 'getOpenIDConfiguration').and.returnValue({ clientId });
      spyOn(storagePersistenceService, 'read').withArgs('authWellKnownEndPoints', 'configId').and.returnValue({ authorizationEndpoint });

      const value = (service as any).createAuthorizeUrl(
        '', // Implicit Flow
        'https://localhost:44386',
        'nonce',
        'state',
        'configId'
      );

      const expectValue = null;

      expect(value).toEqual(expectValue);
    });

    it('returns null when responseType is null', () => {
      const clientId = 'something';
      const responseType = null;
      const authorizationEndpoint = 'authorizationEndpoint';
      spyOn(configurationProvider, 'getOpenIDConfiguration').and.returnValue({ clientId, responseType });
      spyOn(storagePersistenceService, 'read').withArgs('authWellKnownEndPoints', 'configId').and.returnValue({ authorizationEndpoint });

      const value = (service as any).createAuthorizeUrl(
        '', // Implicit Flow
        'https://localhost:44386',
        'nonce',
        'state',
        'configId'
      );

      const expectValue = null;

      expect(value).toEqual(expectValue);
    });

    it('returns null when scope is null', () => {
      const clientId = 'something';
      const responseType = 'responsetype';
      const scope = null;
      const authorizationEndpoint = 'authorizationEndpoint';
      spyOn(configurationProvider, 'getOpenIDConfiguration').and.returnValue({ clientId, responseType, scope });
      spyOn(storagePersistenceService, 'read').withArgs('authWellKnownEndPoints', 'configId').and.returnValue({ authorizationEndpoint });

      const value = (service as any).createAuthorizeUrl(
        '', // Implicit Flow
        'https://localhost:44386',
        'nonce',
        'state',
        'configId'
      );

      const expectValue = null;

      expect(value).toEqual(expectValue);
    });

    it('createAuthorizeUrl with code flow adds "code_challenge" and "code_challenge_method" param', () => {
      const config = { authority: 'https://localhost:5001' } as OpenIdConfiguration;
      config.clientId = '188968487735-b1hh7k87nkkh6vv84548sinju2kpr7gn.apps.googleusercontent.com';
      config.responseType = 'code';
      config.scope = 'openid email profile';
      config.redirectUrl = 'https://localhost:44386';

      config.customParamsAuthRequest = {
        testcustom: 'customvalue',
      };

      configurationProvider.setConfig(config);
      spyOn(storagePersistenceService, 'read')
        .withArgs('authWellKnownEndPoints', 'configId')
        .and.returnValue({ authorizationEndpoint: 'http://example' });

      const value = (service as any).createAuthorizeUrl(
        '', // Implicit Flow
        config.redirectUrl,
        'nonce',
        'state',
        'configId'
      );

      const expectValue =
        'http://example?client_id=188968487735-b1hh7k87nkkh6vv84548sinju2kpr7gn.apps.googleusercontent.com' +
        '&redirect_uri=https%3A%2F%2Flocalhost%3A44386' +
        '&response_type=code' +
        '&scope=openid%20email%20profile' +
        '&nonce=nonce' +
        '&state=state' +
        '&code_challenge=&code_challenge_method=S256' +
        '&testcustom=customvalue';

      expect(value).toEqual(expectValue);
    });

    it('createAuthorizeUrl with prompt adds prompt value', () => {
      const config = { authority: 'https://localhost:5001' } as OpenIdConfiguration;
      config.redirectUrl = 'https://localhost:44386';
      config.clientId = '188968487735-b1hh7k87nkkh6vv84548sinju2kpr7gn.apps.googleusercontent.com';
      config.responseType = 'id_token token';
      config.scope = 'openid email profile';
      config.configId = 'configId';

      configurationProvider.setConfig(config);
      spyOn(storagePersistenceService, 'read').withArgs('authWellKnownEndPoints', 'configId').and.returnValue({
        authorizationEndpoint: 'http://example',
      });

      const value = (service as any).createAuthorizeUrl(
        '', // Implicit Flow
        config.redirectUrl,
        'nonce',
        'state',
        config.configId,
        'myprompt'
      );

      const expectValue =
        'http://example?client_id=188968487735-b1hh7k87nkkh6vv84548sinju2kpr7gn.apps.googleusercontent.com' +
        '&redirect_uri=https%3A%2F%2Flocalhost%3A44386' +
        '&response_type=id_token%20token' +
        '&scope=openid%20email%20profile' +
        '&nonce=nonce' +
        '&state=state' +
        '&prompt=myprompt';

      expect(value).toEqual(expectValue);
    });

    it('createAuthorizeUrl with prompt and custom values adds prompt value and custom values', () => {
      const config = { authority: 'https://localhost:5001' } as OpenIdConfiguration;
      config.redirectUrl = 'https://localhost:44386';
      config.clientId = '188968487735-b1hh7k87nkkh6vv84548sinju2kpr7gn.apps.googleusercontent.com';
      config.responseType = 'id_token token';
      config.scope = 'openid email profile';
      config.configId = 'configId';

      configurationProvider.setConfig(config);
      spyOn(storagePersistenceService, 'read').withArgs('authWellKnownEndPoints', 'configId').and.returnValue({
        authorizationEndpoint: 'http://example',
      });

      const value = (service as any).createAuthorizeUrl(
        '', // Implicit Flow
        config.redirectUrl,
        'nonce',
        'state',
        config.configId,
        'myprompt',
        { to: 'add', as: 'well' }
      );

      const expectValue =
        'http://example?client_id=188968487735-b1hh7k87nkkh6vv84548sinju2kpr7gn.apps.googleusercontent.com' +
        '&redirect_uri=https%3A%2F%2Flocalhost%3A44386' +
        '&response_type=id_token%20token' +
        '&scope=openid%20email%20profile' +
        '&nonce=nonce' +
        '&state=state' +
        '&to=add&as=well' +
        '&prompt=myprompt';

      expect(value).toEqual(expectValue);
    });

    it('createAuthorizeUrl with hdParam adds hdparam value', () => {
      const config = { authority: 'https://localhost:5001' } as OpenIdConfiguration;
      config.redirectUrl = 'https://localhost:44386';
      config.clientId = '188968487735-b1hh7k87nkkh6vv84548sinju2kpr7gn.apps.googleusercontent.com';
      config.responseType = 'id_token token';
      config.scope = 'openid email profile';
      config.hdParam = 'myHdParam';
      config.configId = 'configId';

      configurationProvider.setConfig(config);
      spyOn(storagePersistenceService, 'read').withArgs('authWellKnownEndPoints', 'configId').and.returnValue({
        authorizationEndpoint: 'http://example',
      });

      const value = (service as any).createAuthorizeUrl(
        '', // Implicit Flow
        config.redirectUrl,
        'nonce',
        'state',
        config.configId
      );

      const expectValue =
        'http://example?client_id=188968487735-b1hh7k87nkkh6vv84548sinju2kpr7gn.apps.googleusercontent.com' +
        '&redirect_uri=https%3A%2F%2Flocalhost%3A44386' +
        '&response_type=id_token%20token' +
        '&scope=openid%20email%20profile' +
        '&nonce=nonce' +
        '&state=state' +
        '&hd=myHdParam';

      expect(value).toEqual(expectValue);
    });

    it('createAuthorizeUrl with custom value', () => {
      const config = { authority: 'https://localhost:5001' } as OpenIdConfiguration;
      config.redirectUrl = 'https://localhost:44386';
      config.clientId = '188968487735-b1hh7k87nkkh6vv84548sinju2kpr7gn.apps.googleusercontent.com';
      config.responseType = 'id_token token';
      config.scope = 'openid email profile';
      config.configId = 'configId';

      config.customParamsAuthRequest = {
        testcustom: 'customvalue',
      };

      configurationProvider.setConfig(config);
      spyOn(storagePersistenceService, 'read').withArgs('authWellKnownEndPoints', 'configId').and.returnValue({
        authorizationEndpoint: 'http://example',
      });

      const value = (service as any).createAuthorizeUrl(
        '', // Implicit Flow
        config.redirectUrl,
        'nonce',
        'state',
        config.configId
      );

      const expectValue =
        'http://example?client_id=188968487735-b1hh7k87nkkh6vv84548sinju2kpr7gn.apps.googleusercontent.com' +
        '&redirect_uri=https%3A%2F%2Flocalhost%3A44386' +
        '&response_type=id_token%20token' +
        '&scope=openid%20email%20profile' +
        '&nonce=nonce' +
        '&state=state' +
        '&testcustom=customvalue';

      expect(value).toEqual(expectValue);
    });

    it('createAuthorizeUrl with custom values', () => {
      const config = { authority: 'https://localhost:5001' } as OpenIdConfiguration;
      config.redirectUrl = 'https://localhost:44386';
      config.clientId = '188968487735-b1hh7k87nkkh6vv84548sinju2kpr7gn.apps.googleusercontent.com';
      config.responseType = 'id_token token';
      config.scope = 'openid email profile';
      config.configId = 'configId';

      config.customParamsAuthRequest = {
        t4: 'ABC abc 123',
        t3: '#',
        t2: '-_.!~*()',
        t1: ';,/?:@&=+$',
      };

      configurationProvider.setConfig(config);
      spyOn(storagePersistenceService, 'read').withArgs('authWellKnownEndPoints', 'configId').and.returnValue({
        authorizationEndpoint: 'http://example',
      });

      const value = (service as any).createAuthorizeUrl(
        '', // Implicit Flow
        config.redirectUrl,
        'nonce',
        'state',
        config.configId
      );

      const expectValue =
        'http://example?client_id=188968487735-b1hh7k87nkkh6vv84548sinju2kpr7gn.apps.googleusercontent.com' +
        '&redirect_uri=https%3A%2F%2Flocalhost%3A44386' +
        '&response_type=id_token%20token' +
        '&scope=openid%20email%20profile' +
        '&nonce=nonce' +
        '&state=state&t4=ABC%20abc%20123&t3=%23&t2=-_.!~*()&t1=%3B%2C%2F%3F%3A%40%26%3D%2B%24';

      expect(value).toEqual(expectValue);
    });

    it('createAuthorizeUrl creates URL with with custom values and dynamic custom values', () => {
      const config = {
        authority: 'https://localhost:5001',
        redirectUrl: 'https://localhost:44386',
        clientId: '188968487735-b1hh7k87nkkh6vv84548sinju2kpr7gn.apps.googleusercontent.com',
        responseType: 'id_token token',
        scope: 'openid email profile',
        configId: 'configId',
        customParamsAuthRequest: {
          t4: 'ABC abc 123',
          t3: '#',
          t2: '-_.!~*()',
          t1: ';,/?:@&=+$',
        },
      };

      configurationProvider.setConfig(config);
      spyOn(storagePersistenceService, 'read').withArgs('authWellKnownEndPoints', 'configId').and.returnValue({
        authorizationEndpoint: 'http://example',
      });

      const value = (service as any).createAuthorizeUrl(
        '', // Implicit Flow
        config.redirectUrl,
        'nonce',
        'state',
        config.configId,
        null,
        { to: 'add', as: 'well' }
      );

      const expectValue =
        'http://example?client_id=188968487735-b1hh7k87nkkh6vv84548sinju2kpr7gn.apps.googleusercontent.com' +
        '&redirect_uri=https%3A%2F%2Flocalhost%3A44386' +
        '&response_type=id_token%20token' +
        '&scope=openid%20email%20profile' +
        '&nonce=nonce' +
        '&state=state' +
        '&t4=ABC%20abc%20123&t3=%23&t2=-_.!~*()&t1=%3B%2C%2F%3F%3A%40%26%3D%2B%24' +
        '&to=add&as=well';

      expect(value).toEqual(expectValue);
    });

    it('createAuthorizeUrl creates URL with custom values equals null and dynamic custom values', () => {
      const config = {
        authority: 'https://localhost:5001',
        redirectUrl: 'https://localhost:44386',
        clientId: '188968487735-b1hh7k87nkkh6vv84548sinju2kpr7gn.apps.googleusercontent.com',
        responseType: 'id_token token',
        scope: 'openid email profile',
        customParamsAuthRequest: null,
        configId: 'configId',
      };

      configurationProvider.setConfig(config);
      spyOn(storagePersistenceService, 'read').withArgs('authWellKnownEndPoints', 'configId').and.returnValue({
        authorizationEndpoint: 'http://example',
      });

      const value = (service as any).createAuthorizeUrl(
        '', // Implicit Flow
        config.redirectUrl,
        'nonce',
        'state',
        config.configId,
        null,
        { to: 'add', as: 'well' }
      );

      const expectValue =
        'http://example?client_id=188968487735-b1hh7k87nkkh6vv84548sinju2kpr7gn.apps.googleusercontent.com' +
        '&redirect_uri=https%3A%2F%2Flocalhost%3A44386' +
        '&response_type=id_token%20token' +
        '&scope=openid%20email%20profile' +
        '&nonce=nonce' +
        '&state=state' +
        '&to=add&as=well';

      expect(value).toEqual(expectValue);
    });

    it('createAuthorizeUrl creates URL with custom values not given and dynamic custom values', () => {
      const config = {
        authority: 'https://localhost:5001',
        redirectUrl: 'https://localhost:44386',
        clientId: '188968487735-b1hh7k87nkkh6vv84548sinju2kpr7gn.apps.googleusercontent.com',
        responseType: 'id_token token',
        scope: 'openid email profile',
        configId: 'configId',
      };

      configurationProvider.setConfig(config);
      spyOn(storagePersistenceService, 'read').withArgs('authWellKnownEndPoints', 'configId').and.returnValue({
        authorizationEndpoint: 'http://example',
      });

      const value = (service as any).createAuthorizeUrl(
        '', // Implicit Flow
        config.redirectUrl,
        'nonce',
        'state',
        config.configId,
        null,
        { to: 'add', as: 'well' }
      );

      const expectValue =
        'http://example?client_id=188968487735-b1hh7k87nkkh6vv84548sinju2kpr7gn.apps.googleusercontent.com' +
        '&redirect_uri=https%3A%2F%2Flocalhost%3A44386' +
        '&response_type=id_token%20token' +
        '&scope=openid%20email%20profile' +
        '&nonce=nonce' +
        '&state=state' +
        '&to=add&as=well';

      expect(value).toEqual(expectValue);
    });

    // https://docs.microsoft.com/en-us/azure/active-directory-b2c/active-directory-b2c-reference-oidc
    it('createAuthorizeUrl with custom URL like active-directory-b2c', () => {
      const config = { authority: 'https://localhost:5001' } as OpenIdConfiguration;
      config.redirectUrl = 'https://localhost:44386';
      config.clientId = 'myid';
      config.responseType = 'id_token token';
      config.scope = 'openid email profile';

      configurationProvider.setConfig(config);
      spyOn(storagePersistenceService, 'read').withArgs('authWellKnownEndPoints', 'configId').and.returnValue({
        authorizationEndpoint: 'https://login.microsoftonline.com/fabrikamb2c.onmicrosoft.com/oauth2/v2.0/authorize?p=b2c_1_sign_in',
      });

      const value = (service as any).createAuthorizeUrl(
        '', // Implicit Flow
        config.redirectUrl,
        'nonce',
        'state',
        'configId'
      );

      const expectValue =
        'https://login.microsoftonline.com/fabrikamb2c.onmicrosoft.com/oauth2/v2.0/authorize?p=b2c_1_sign_in' +
        '&client_id=myid' +
        '&redirect_uri=https%3A%2F%2Flocalhost%3A44386' +
        '&response_type=id_token%20token' +
        '&scope=openid%20email%20profile' +
        '&nonce=nonce' +
        '&state=state';

      expect(value).toEqual(expectValue);
    });

    it('createAuthorizeUrl default', () => {
      const config = { authority: 'https://localhost:5001' } as OpenIdConfiguration;
      config.redirectUrl = 'https://localhost:44386';
      config.clientId = '188968487735-b1hh7k87nkkh6vv84548sinju2kpr7gn.apps.googleusercontent.com';
      config.responseType = 'id_token token';
      config.scope = 'openid email profile';
      config.configId = 'configId';

      configurationProvider.setConfig(config);
      spyOn(storagePersistenceService, 'read').withArgs('authWellKnownEndPoints', 'configId').and.returnValue({
        authorizationEndpoint: 'http://example',
      });

      const value = (service as any).createAuthorizeUrl(
        '', // Implicit Flow
        config.redirectUrl,
        'nonce',
        'state',
        config.configId
      );

      const expectValue =
        'http://example?client_id=188968487735-b1hh7k87nkkh6vv84548sinju2kpr7gn.apps.googleusercontent.com' +
        '&redirect_uri=https%3A%2F%2Flocalhost%3A44386' +
        '&response_type=id_token%20token' +
        '&scope=openid%20email%20profile' +
        '&nonce=nonce' +
        '&state=state';

      expect(value).toEqual(expectValue);
    });

    it('should add the prompt only once even if it is configured AND passed with `none` in silent renew case, taking the passed one', () => {
      const config = { authority: 'https://localhost:5001' } as OpenIdConfiguration;
      config.clientId = '188968487735-b1hh7k87nkkh6vv84548sinju2kpr7gn.apps.googleusercontent.com';
      config.responseType = 'code';
      config.scope = 'openid email profile';
      config.redirectUrl = 'https://localhost:44386';

      config.customParamsAuthRequest = {
        prompt: 'select_account',
      };

      configurationProvider.setConfig(config);
      spyOn(storagePersistenceService, 'read')
        .withArgs('authWellKnownEndPoints', 'configId')
        .and.returnValue({ authorizationEndpoint: 'http://example' });

      const value = (service as any).createAuthorizeUrl(
        '', // Implicit Flow
        config.redirectUrl,
        'nonce',
        'state',
        'configId',
        'somePrompt'
      );

      const expectValue =
        'http://example?client_id=188968487735-b1hh7k87nkkh6vv84548sinju2kpr7gn.apps.googleusercontent.com' +
        '&redirect_uri=https%3A%2F%2Flocalhost%3A44386' +
        '&response_type=code' +
        '&scope=openid%20email%20profile' +
        '&nonce=nonce' +
        '&state=state' +
        '&code_challenge=' +
        '&code_challenge_method=S256' +
        '&prompt=somePrompt';

      expect(value).toEqual(expectValue);
    });
  });

  describe('createRevocationEndpointBodyAccessToken', () => {
    it('createRevocationBody access_token default', () => {
      const config = { authority: 'https://localhost:5001' } as OpenIdConfiguration;
      config.redirectUrl = 'https://localhost:44386';
      config.clientId = '188968487735-b1hh7k87nkkh6vv84548sinju2kpr7gn.apps.googleusercontent.com';
      config.responseType = 'id_token token';
      config.scope = 'openid email profile';
      config.postLogoutRedirectUri = 'https://localhost:44386/Unauthorized';

      const revocationEndpoint = 'http://example?cod=ddd';
      configurationProvider.setConfig(config);
      spyOn(storagePersistenceService, 'read').withArgs('authWellKnownEndPoints', 'configId').and.returnValue({
        revocationEndpoint,
      });

      const value = service.createRevocationEndpointBodyAccessToken('mytoken', 'configId');
      const expectValue =
        'client_id=188968487735-b1hh7k87nkkh6vv84548sinju2kpr7gn.apps.googleusercontent.com&token=mytoken&token_type_hint=access_token';

      expect(value).toEqual(expectValue);
    });

    it('createRevocationEndpointBodyAccessToken returns null when no clientId is given', () => {
      const config = { authority: 'https://localhost:5001', clientId: null } as OpenIdConfiguration;

      configurationProvider.setConfig(config);

      const value = service.createRevocationEndpointBodyAccessToken('mytoken', 'configId');

      expect(value).toBeNull();
    });
  });

  describe('createRevocationEndpointBodyRefreshToken', () => {
    it('createRevocationBody refresh_token default', () => {
      const config = { authority: 'https://localhost:5001' } as OpenIdConfiguration;
      config.redirectUrl = 'https://localhost:44386';
      config.clientId = '188968487735-b1hh7k87nkkh6vv84548sinju2kpr7gn.apps.googleusercontent.com';
      config.responseType = 'id_token token';
      config.scope = 'openid email profile';
      config.postLogoutRedirectUri = 'https://localhost:44386/Unauthorized';

      const revocationEndpoint = 'http://example?cod=ddd';
      configurationProvider.setConfig(config);
      spyOn(storagePersistenceService, 'read').withArgs('authWellKnownEndPoints', 'configId').and.returnValue({
        revocationEndpoint,
      });

      const value = service.createRevocationEndpointBodyRefreshToken('mytoken', 'configId');
      const expectValue =
        'client_id=188968487735-b1hh7k87nkkh6vv84548sinju2kpr7gn.apps.googleusercontent.com&token=mytoken&token_type_hint=refresh_token';

      expect(value).toEqual(expectValue);
    });

    it('createRevocationEndpointBodyRefreshToken returns null when no clientId is given', () => {
      const config = { authority: 'https://localhost:5001', clientId: null } as OpenIdConfiguration;

      configurationProvider.setConfig(config);

      const value = service.createRevocationEndpointBodyRefreshToken('mytoken', 'configId');

      expect(value).toBeNull();
    });
  });

  describe('getRevocationEndpointUrl', () => {
    it('getRevocationEndpointUrl with params', () => {
      const config = { authority: 'https://localhost:5001' } as OpenIdConfiguration;
      config.redirectUrl = 'https://localhost:44386';
      config.clientId = '188968487735-b1hh7k87nkkh6vv84548sinju2kpr7gn.apps.googleusercontent.com';
      config.responseType = 'id_token token';
      config.scope = 'openid email profile';
      config.postLogoutRedirectUri = 'https://localhost:44386/Unauthorized';

      const revocationEndpoint = 'http://example?cod=ddd';
      configurationProvider.setConfig(config);
      spyOn(storagePersistenceService, 'read').withArgs('authWellKnownEndPoints', 'configId').and.returnValue({
        revocationEndpoint,
      });

      const value = service.getRevocationEndpointUrl('configId');

      const expectValue = 'http://example';

      expect(value).toEqual(expectValue);
    });

    it('getRevocationEndpointUrl default', () => {
      const config = { authority: 'https://localhost:5001' } as OpenIdConfiguration;
      config.redirectUrl = 'https://localhost:44386';
      config.clientId = '188968487735-b1hh7k87nkkh6vv84548sinju2kpr7gn.apps.googleusercontent.com';
      config.responseType = 'id_token token';
      config.scope = 'openid email profile';
      config.postLogoutRedirectUri = 'https://localhost:44386/Unauthorized';

      const revocationEndpoint = 'http://example';
      configurationProvider.setConfig(config);
      spyOn(storagePersistenceService, 'read').withArgs('authWellKnownEndPoints', 'configId').and.returnValue({
        revocationEndpoint,
      });

      const value = service.getRevocationEndpointUrl('configId');

      const expectValue = 'http://example';

      expect(value).toEqual(expectValue);
    });

    it('getRevocationEndpointUrl returns null when there is not revociationendpoint given', () => {
      configurationProvider.setConfig(null);
      spyOn(storagePersistenceService, 'read').withArgs('authWellKnownEndPoints', 'configId').and.returnValue({
        revocationEndpoint: null,
      });
      const value = service.getRevocationEndpointUrl('configId');

      expect(value).toBeNull();
    });

    it('getRevocationEndpointUrl returns null when there is no wellKnownEndpoints given', () => {
      configurationProvider.setConfig(null);

      const value = service.getRevocationEndpointUrl('configId');

      expect(value).toBeNull();
    });
  });

  describe('getAuthorizeUrl', () => {
    it('calls createUrlCodeFlowAuthorize if current flow is code flow', () => {
      spyOn(flowHelper, 'isCurrentFlowCodeFlow').and.returnValue(true);
      const spy = spyOn(service as any, 'createUrlCodeFlowAuthorize');
      service.getAuthorizeUrl('configId');
      expect(spy).toHaveBeenCalled();
    });

    it('calls createUrlImplicitFlowAuthorize if current flow is NOT code flow', () => {
      spyOn(flowHelper, 'isCurrentFlowCodeFlow').and.returnValue(false);
      const spyCreateUrlCodeFlowAuthorize = spyOn(service as any, 'createUrlCodeFlowAuthorize');
      const spyCreateUrlImplicitFlowAuthorize = spyOn(service as any, 'createUrlImplicitFlowAuthorize');
      service.getAuthorizeUrl('configId');
      expect(spyCreateUrlCodeFlowAuthorize).not.toHaveBeenCalled();
      expect(spyCreateUrlImplicitFlowAuthorize).toHaveBeenCalled();
    });

    it('return empty string if flow is not code flow and createUrlImplicitFlowAuthorize returns falsy', async () => {
      spyOn(flowHelper, 'isCurrentFlowCodeFlow').and.returnValue(false);
      const spy = spyOn(service as any, 'createUrlImplicitFlowAuthorize').and.returnValue('');
      const result = await service.getAuthorizeUrl('configId');
      expect(spy).toHaveBeenCalled();
      expect(result).toBe('');
    });
  });

  describe('getRefreshSessionSilentRenewUrl', () => {
    it('calls createUrlCodeFlowWithSilentRenew if current flow is code flow', () => {
      spyOn(flowHelper, 'isCurrentFlowCodeFlow').and.returnValue(true);
      const spy = spyOn(service as any, 'createUrlCodeFlowWithSilentRenew');
      service.getRefreshSessionSilentRenewUrl('configId');
      expect(spy).toHaveBeenCalled();
    });

    it('calls createUrlImplicitFlowWithSilentRenew if current flow is NOT code flow', () => {
      spyOn(flowHelper, 'isCurrentFlowCodeFlow').and.returnValue(false);
      const spyCreateUrlCodeFlowWithSilentRenew = spyOn(service as any, 'createUrlCodeFlowWithSilentRenew');
      const spyCreateUrlImplicitFlowWithSilentRenew = spyOn(service as any, 'createUrlImplicitFlowWithSilentRenew');
      service.getRefreshSessionSilentRenewUrl('configId');
      expect(spyCreateUrlCodeFlowWithSilentRenew).not.toHaveBeenCalled();
      expect(spyCreateUrlImplicitFlowWithSilentRenew).toHaveBeenCalled();
    });

    it('return empty string if flow is not code flow and createUrlImplicitFlowWithSilentRenew returns falsy', async () => {
      spyOn(flowHelper, 'isCurrentFlowCodeFlow').and.returnValue(false);
      const spy = spyOn(service as any, 'createUrlImplicitFlowWithSilentRenew').and.returnValue('');
      const result = await service.getRefreshSessionSilentRenewUrl('configId');
      expect(spy).toHaveBeenCalled();
      expect(result).toBe('');
    });
  });

  describe('createBodyForCodeFlowCodeRequest', () => {
    it('returns null if no code verifier is set', () => {
      spyOn(flowsDataService, 'getCodeVerifier').and.returnValue(null);
      const result = service.createBodyForCodeFlowCodeRequest('notRelevantParam', 'configId');
      expect(result).toBeNull();
    });

    it('returns null if no clientId is set', () => {
      const codeVerifier = 'codeverifier';
      spyOn(flowsDataService, 'getCodeVerifier').and.returnValue(codeVerifier);
      const clientId = null;
      spyOn(configurationProvider, 'getOpenIDConfiguration').and.returnValue({ clientId });
      const result = service.createBodyForCodeFlowCodeRequest('notRelevantParam', 'configId');
      expect(result).toBeNull();
    });

    it('returns null if silentrenewRunning is false and redirectUrl is falsy', () => {
      const codeVerifier = 'codeverifier';
      const code = 'code';
      const redirectUrl = null;
      const clientId = 'clientId';
      spyOn(flowsDataService, 'getCodeVerifier').and.returnValue(codeVerifier);
      spyOn(flowsDataService, 'isSilentRenewRunning').and.returnValue(false);
      spyOn(configurationProvider, 'getOpenIDConfiguration').and.returnValue({ clientId, redirectUrl });

      const result = service.createBodyForCodeFlowCodeRequest(code, 'configId');

      expect(result).toBeNull();
    });

    it('returns correctUrl with silentrenewRunning is false', () => {
      const codeVerifier = 'codeverifier';
      const code = 'code';
      const redirectUrl = 'redirectUrl';
      const clientId = 'clientId';
      spyOn(flowsDataService, 'getCodeVerifier').and.returnValue(codeVerifier);
      spyOn(flowsDataService, 'isSilentRenewRunning').and.returnValue(false);
      spyOn(configurationProvider, 'getOpenIDConfiguration').and.returnValue({ clientId, redirectUrl });

      const result = service.createBodyForCodeFlowCodeRequest(code, 'configId');
      const expected = `grant_type=authorization_code&client_id=${clientId}&code_verifier=${codeVerifier}&code=${code}&redirect_uri=${redirectUrl}`;

      expect(result).toBe(expected);
    });

    it('returns correctUrl with silentrenewRunning is true', () => {
      const codeVerifier = 'codeverifier';
      const code = 'code';
      const silentRenewUrl = 'silentRenewUrl';
      const clientId = 'clientId';
      spyOn(flowsDataService, 'getCodeVerifier').and.returnValue(codeVerifier);
      spyOn(flowsDataService, 'isSilentRenewRunning').and.returnValue(true);
      spyOn(configurationProvider, 'getOpenIDConfiguration').and.returnValue({ clientId, silentRenewUrl });

      const result = service.createBodyForCodeFlowCodeRequest(code, 'configId');
      const expected = `grant_type=authorization_code&client_id=${clientId}&code_verifier=${codeVerifier}&code=${code}&redirect_uri=${silentRenewUrl}`;

      expect(result).toBe(expected);
    });

    it('returns correctUrl when customTokenParams are provided', () => {
      const codeVerifier = 'codeverifier';
      const code = 'code';
      const silentRenewUrl = 'silentRenewUrl';
      const clientId = 'clientId';
      const customTokenParams = { foo: 'bar' };
      spyOn(flowsDataService, 'getCodeVerifier').and.returnValue(codeVerifier);
      spyOn(flowsDataService, 'isSilentRenewRunning').and.returnValue(true);
      spyOn(configurationProvider, 'getOpenIDConfiguration').and.returnValue({ clientId, silentRenewUrl });

      const result = service.createBodyForCodeFlowCodeRequest(code, 'configId', customTokenParams);
      const expected = `grant_type=authorization_code&client_id=${clientId}&code_verifier=${codeVerifier}&code=${code}&foo=bar&redirect_uri=${silentRenewUrl}`;

      expect(result).toBe(expected);
    });
  });

  describe('createBodyForCodeFlowRefreshTokensRequest', () => {
    it('returns correct URL', () => {
      const clientId = 'clientId';
      const refreshToken = 'refreshToken';
      spyOn(configurationProvider, 'getOpenIDConfiguration').and.returnValue({ clientId });
      const result = service.createBodyForCodeFlowRefreshTokensRequest(refreshToken, 'configId');
      expect(result).toBe(`grant_type=refresh_token&client_id=${clientId}&refresh_token=${refreshToken}`);
    });

    it('returns correct URL with custom params if custom params are passed', () => {
      const clientId = 'clientId';
      const refreshToken = 'refreshToken';
      spyOn(configurationProvider, 'getOpenIDConfiguration').and.returnValue({ clientId });
      const result = service.createBodyForCodeFlowRefreshTokensRequest(refreshToken, 'configId', { any: 'thing' });
      expect(result).toBe(`grant_type=refresh_token&client_id=${clientId}&refresh_token=${refreshToken}&any=thing`);
    });

    it('returns null if clientId is falsy', () => {
      const clientId = '';
      const refreshToken = 'refreshToken';
      spyOn(configurationProvider, 'getOpenIDConfiguration').and.returnValue({ clientId });
      const result = service.createBodyForCodeFlowRefreshTokensRequest(refreshToken, 'configId');
      expect(result).toBe(null);
    });
  });

  describe('createBodyForParCodeFlowRequest', () => {
    it('returns null redirectUrl is falsy', async () => {
      spyOn(configurationProvider, 'getOpenIDConfiguration').and.returnValue({ redirectUrl: '' });
      const result = await service.createBodyForParCodeFlowRequest('configId');
      expect(result).toBe(null);
    });

<<<<<<< HEAD
    it('returns basic url with no extras if properties are given', async () => {
=======
    it('returns basic URL with no extras if properties are given', () => {
>>>>>>> 63a9c339
      spyOn(configurationProvider, 'getOpenIDConfiguration').and.returnValue({
        clientId: 'testClientId',
        responseType: 'testResponseType',
        scope: 'testScope',
        hdParam: null,
        customParamsAuthRequest: null,
        redirectUrl: 'testRedirectUrl',
      });
      spyOn(flowsDataService, 'getExistingOrCreateAuthStateControl').and.returnValue('testState');
      spyOn(flowsDataService, 'createNonce').and.returnValue('testNonce');
      spyOn(flowsDataService, 'createCodeVerifier').and.returnValue('testCodeVerifier');
      spyOn(jsrsAsignReducedService, 'generateCodeChallenge').and.returnValue(Promise.resolve('testCodeChallenge'));

      const result = await service.createBodyForParCodeFlowRequest('configId');
      expect(result).toBe(
        `client_id=testClientId&redirect_uri=testRedirectUrl&response_type=testResponseType&scope=testScope&nonce=testNonce&state=testState&code_challenge=testCodeChallenge&code_challenge_method=S256`
      );
    });

<<<<<<< HEAD
    it('returns basic url with hdParam if properties are given', async () => {
=======
    it('returns basic URL with hdParam if properties are given', () => {
>>>>>>> 63a9c339
      spyOn(configurationProvider, 'getOpenIDConfiguration').and.returnValue({
        clientId: 'testClientId',
        responseType: 'testResponseType',
        scope: 'testScope',
        hdParam: 'testHdParam',
        customParamsAuthRequest: null,
        redirectUrl: 'testRedirectUrl',
      });
      spyOn(flowsDataService, 'getExistingOrCreateAuthStateControl').and.returnValue('testState');
      spyOn(flowsDataService, 'createNonce').and.returnValue('testNonce');
      spyOn(flowsDataService, 'createCodeVerifier').and.returnValue('testCodeVerifier');
      spyOn(jsrsAsignReducedService, 'generateCodeChallenge').and.returnValue(Promise.resolve('testCodeChallenge'));

      const result = await service.createBodyForParCodeFlowRequest('configId');
      expect(result).toBe(
        `client_id=testClientId&redirect_uri=testRedirectUrl&response_type=testResponseType&scope=testScope&nonce=testNonce&state=testState&code_challenge=testCodeChallenge&code_challenge_method=S256&hd=testHdParam`
      );
    });

<<<<<<< HEAD
    it('returns basic url with hdParam and custom params if properties are given', async () => {
=======
    it('returns basic URL with hdParam and custom params if properties are given', () => {
>>>>>>> 63a9c339
      spyOn(configurationProvider, 'getOpenIDConfiguration').and.returnValue({
        clientId: 'testClientId',
        responseType: 'testResponseType',
        scope: 'testScope',
        hdParam: 'testHdParam',
        customParamsAuthRequest: { any: 'thing' },
        redirectUrl: 'testRedirectUrl',
      });
      spyOn(flowsDataService, 'getExistingOrCreateAuthStateControl').and.returnValue('testState');
      spyOn(flowsDataService, 'createNonce').and.returnValue('testNonce');
      spyOn(flowsDataService, 'createCodeVerifier').and.returnValue('testCodeVerifier');
      spyOn(jsrsAsignReducedService, 'generateCodeChallenge').and.returnValue(Promise.resolve('testCodeChallenge'));

      const result = await service.createBodyForParCodeFlowRequest('configId');
      expect(result).toBe(
        `client_id=testClientId&redirect_uri=testRedirectUrl&response_type=testResponseType&scope=testScope&nonce=testNonce&state=testState&code_challenge=testCodeChallenge&code_challenge_method=S256&hd=testHdParam&any=thing`
      );
    });

<<<<<<< HEAD
    it('returns basic url with hdParam and custom params and passed cutom params if properties are given', async () => {
=======
    it('returns basic URL with hdParam and custom params and passed cutom params if properties are given', () => {
>>>>>>> 63a9c339
      spyOn(configurationProvider, 'getOpenIDConfiguration').and.returnValue({
        clientId: 'testClientId',
        responseType: 'testResponseType',
        scope: 'testScope',
        hdParam: 'testHdParam',
        customParamsAuthRequest: { any: 'thing' },
        redirectUrl: 'testRedirectUrl',
      });
      spyOn(flowsDataService, 'getExistingOrCreateAuthStateControl').and.returnValue('testState');
      spyOn(flowsDataService, 'createNonce').and.returnValue('testNonce');
      spyOn(flowsDataService, 'createCodeVerifier').and.returnValue('testCodeVerifier');
      spyOn(jsrsAsignReducedService, 'generateCodeChallenge').and.returnValue(Promise.resolve('testCodeChallenge'));

      const result = await service.createBodyForParCodeFlowRequest('configId', { any: 'otherThing' });
      expect(result).toBe(
        `client_id=testClientId&redirect_uri=testRedirectUrl&response_type=testResponseType&scope=testScope&nonce=testNonce&state=testState&code_challenge=testCodeChallenge&code_challenge_method=S256&hd=testHdParam&any=thing&any=otherThing`
      );
    });
  });

  describe('createUrlImplicitFlowWithSilentRenew', () => {
    it('returns null if silentrenewUrl is falsy', () => {
      const state = 'testState';
      const nonce = 'testNonce';
      const silentRenewUrl = null;

      spyOn(flowsDataService, 'getExistingOrCreateAuthStateControl').and.returnValue(state);
      spyOn(flowsDataService, 'createNonce').and.returnValue(nonce);

      spyOn(configurationProvider, 'getOpenIDConfiguration').and.returnValue({
        silentRenewUrl,
      });

      const serviceAsAny = service as any;

      const result = serviceAsAny.createUrlImplicitFlowWithSilentRenew();
      expect(result).toBeNull();
    });

    it('returns correct URL if wellknownendpoints are given', () => {
      const state = 'testState';
      const nonce = 'testNonce';
      const silentRenewUrl = 'http://any-url.com';
      const authorizationEndpoint = 'authorizationEndpoint';
      const clientId = 'clientId';
      const responseType = 'responseType';
      const scope = 'testScope';
      const configId = 'configId';

      spyOn(flowsDataService, 'getExistingOrCreateAuthStateControl').and.returnValue(state);
      spyOn(flowsDataService, 'createNonce').and.returnValue(nonce);

      spyOn(storagePersistenceService, 'read').withArgs('authWellKnownEndPoints', configId).and.returnValue({
        authorizationEndpoint,
      });
      spyOn(configurationProvider, 'getOpenIDConfiguration').and.returnValue({
        silentRenewUrl,
        clientId,
        responseType,
        scope,
        configId,
      });

      const serviceAsAny = service as any;

      const result = serviceAsAny.createUrlImplicitFlowWithSilentRenew(configId);
      expect(result).toBe(
        `authorizationEndpoint?client_id=${clientId}&redirect_uri=http%3A%2F%2Fany-url.com&response_type=${responseType}&scope=${scope}&nonce=${nonce}&state=${state}&prompt=none`
      );
    });

    it('returns correct url if wellknownendpoints are not given', () => {
      const state = 'testState';
      const nonce = 'testNonce';
      const silentRenewUrl = 'http://any-url.com';
      const clientId = 'clientId';
      const responseType = 'responseType';
      const configId = 'configId';

      spyOn(flowsDataService, 'getExistingOrCreateAuthStateControl').and.returnValue(state);
      spyOn(flowsDataService, 'createNonce').and.returnValue(nonce);

      spyOn(storagePersistenceService, 'read').withArgs('authWellKnownEndPoints', configId).and.returnValue(null);
      spyOn(configurationProvider, 'getOpenIDConfiguration').and.returnValue({
        silentRenewUrl,
        clientId,
        responseType,
      });

      const serviceAsAny = service as any;

      const result = serviceAsAny.createUrlImplicitFlowWithSilentRenew(configId);
      expect(result).toBe(null);
    });
  });

  describe('createUrlCodeFlowWithSilentRenew', () => {
    it('returns null if silentrenewUrl is falsy', async () => {
      const state = 'testState';
      const nonce = 'testNonce';
      const silentRenewUrl = null;
      const codeVerifier = 'codeVerifier';
      const codeChallenge = 'codeChallenge ';

      spyOn(flowsDataService, 'getExistingOrCreateAuthStateControl').and.returnValue(state);
      spyOn(flowsDataService, 'createNonce').and.returnValue(nonce);
      spyOn(flowsDataService, 'createCodeVerifier').and.returnValue(codeVerifier);
      spyOn(jsrsAsignReducedService, 'generateCodeChallenge').and.returnValue(Promise.resolve(codeChallenge));

      spyOn(configurationProvider, 'getOpenIDConfiguration').and.returnValue({
        silentRenewUrl,
      });

      const serviceAsAny = service as any;

      const result = await serviceAsAny.createUrlCodeFlowWithSilentRenew();
      expect(result).toBeNull();
    });

<<<<<<< HEAD
    it('returns correct url if wellknownendpoints are given', async () => {
=======
    it('returns correct URL if wellknownendpoints are given', () => {
>>>>>>> 63a9c339
      const state = 'testState';
      const nonce = 'testNonce';
      const silentRenewUrl = 'http://any-url.com';
      const authorizationEndpoint = 'authorizationEndpoint';
      const clientId = 'clientId';
      const responseType = 'responseType';
      const codeVerifier = 'codeVerifier';
      const codeChallenge = 'codeChallenge ';
      const scope = 'testScope';
      const configId = 'configId';

      spyOn(flowsDataService, 'getExistingOrCreateAuthStateControl').and.returnValue(state);
      spyOn(flowsDataService, 'createNonce').and.returnValue(nonce);
      spyOn(flowsDataService, 'createCodeVerifier').and.returnValue(codeVerifier);
      spyOn(jsrsAsignReducedService, 'generateCodeChallenge').and.returnValue(Promise.resolve(codeChallenge));

      spyOn(storagePersistenceService, 'read').withArgs('authWellKnownEndPoints', 'configId').and.returnValue({ authorizationEndpoint });
      spyOn(configurationProvider, 'getOpenIDConfiguration').and.returnValue({
        silentRenewUrl,
        clientId,
        responseType,
        scope,
        configId,
      });

      const serviceAsAny = service as any;

      const result = await serviceAsAny.createUrlCodeFlowWithSilentRenew('configId');
      expect(result).toBe(
        `authorizationEndpoint?client_id=${clientId}&redirect_uri=http%3A%2F%2Fany-url.com&response_type=${responseType}&scope=${scope}&nonce=${nonce}&state=${state}&prompt=none`
      );
    });

    it('returns empty string if no wellknownendpoints are given', async () => {
      const state = 'testState';
      const nonce = 'testNonce';
      const silentRenewUrl = 'http://any-url.com';
      const clientId = 'clientId';
      const responseType = 'responseType';
      const codeVerifier = 'codeVerifier';
      const codeChallenge = 'codeChallenge ';

      spyOn(flowsDataService, 'getExistingOrCreateAuthStateControl').and.returnValue(state);
      spyOn(flowsDataService, 'createNonce').and.returnValue(nonce);
      spyOn(flowsDataService, 'createCodeVerifier').and.returnValue(codeVerifier);
      spyOn(jsrsAsignReducedService, 'generateCodeChallenge').and.returnValue(Promise.resolve(codeChallenge));

      spyOn(storagePersistenceService, 'read').withArgs('authWellKnownEndPoints', 'configId').and.returnValue(null);
      spyOn(configurationProvider, 'getOpenIDConfiguration').and.returnValue({ silentRenewUrl, clientId, responseType });

      const serviceAsAny = service as any;

      const result = await serviceAsAny.createUrlCodeFlowWithSilentRenew('configId');
      expect(result).toBe(null);
    });
  });

  describe('createUrlImplicitFlowAuthorize', () => {
    it('returns correct URL if wellknownendpoints are given', () => {
      const state = 'testState';
      const nonce = 'testNonce';
      const redirectUrl = 'http://any-url.com';
      const authorizationEndpoint = 'authorizationEndpoint';
      const clientId = 'clientId';
      const responseType = 'responseType';
      const scope = 'testScope';

      spyOn(flowsDataService, 'getExistingOrCreateAuthStateControl').and.returnValue(state);
      spyOn(flowsDataService, 'createNonce').and.returnValue(nonce);

      spyOn(storagePersistenceService, 'read').withArgs('authWellKnownEndPoints', 'configId').and.returnValue({ authorizationEndpoint });
      spyOn(configurationProvider, 'getOpenIDConfiguration').and.returnValue({
        redirectUrl,
        clientId,
        responseType,
        scope,
      });

      const serviceAsAny = service as any;

      const result = serviceAsAny.createUrlImplicitFlowAuthorize('configId');
      expect(result).toBe(
        `authorizationEndpoint?client_id=clientId&redirect_uri=http%3A%2F%2Fany-url.com&response_type=${responseType}&scope=${scope}&nonce=${nonce}&state=${state}`
      );
    });

    it('returns empty string if no wellknownendpoints are given', () => {
      const state = 'testState';
      const nonce = 'testNonce';
      const redirectUrl = 'http://any-url.com';
      const clientId = 'clientId';
      const responseType = 'responseType';

      spyOn(flowsDataService, 'getExistingOrCreateAuthStateControl').and.returnValue(state);
      spyOn(flowsDataService, 'createNonce').and.returnValue(nonce);

      spyOn(storagePersistenceService, 'read').withArgs('authWellKnownEndPoints', 'configId').and.returnValue(null);
      spyOn(configurationProvider, 'getOpenIDConfiguration').and.returnValue({ redirectUrl, clientId, responseType });

      const serviceAsAny = service as any;

      const result = serviceAsAny.createUrlImplicitFlowAuthorize('configId');
      expect(result).toBe(null);
    });

    it('returns null if there is nor redirecturl', () => {
      const state = 'testState';
      const nonce = 'testNonce';
      const redirectUrl = '';
      const clientId = 'clientId';
      const responseType = 'responseType';

      spyOn(flowsDataService, 'getExistingOrCreateAuthStateControl').and.returnValue(state);
      spyOn(flowsDataService, 'createNonce').and.returnValue(nonce);

      spyOn(storagePersistenceService, 'read').withArgs('authWellKnownEndPoints', 'configId').and.returnValue(null);
      spyOn(configurationProvider, 'getOpenIDConfiguration').and.returnValue({ redirectUrl, clientId, responseType });

      const serviceAsAny = service as any;

      const result = serviceAsAny.createUrlImplicitFlowAuthorize('configId');
      expect(result).toBe(null);
    });
  });

  describe('createUrlCodeFlowAuthorize', () => {
    it('returns null if redirectUrl  is falsy', async () => {
      const state = 'testState';
      const nonce = 'testNonce';
      const redirectUrl = null;

      spyOn(flowsDataService, 'getExistingOrCreateAuthStateControl').and.returnValue(state);
      spyOn(flowsDataService, 'createNonce').and.returnValue(nonce);

      spyOn(configurationProvider, 'getOpenIDConfiguration').and.returnValue({
        redirectUrl,
      });

      const serviceAsAny = service as any;

      const result = await serviceAsAny.createUrlCodeFlowAuthorize('configId');
      expect(result).toBeNull();
    });

<<<<<<< HEAD
    it('returns correct url if wellknownendpoints are given', async () => {
=======
    it('returns correct URL if wellknownendpoints are given', () => {
>>>>>>> 63a9c339
      const state = 'testState';
      const nonce = 'testNonce';
      const scope = 'testScope';
      const redirectUrl = 'http://any-url.com';
      const authorizationEndpoint = 'authorizationEndpoint';
      const clientId = 'clientId';
      const responseType = 'responseType';
      const codeVerifier = 'codeVerifier';
      const codeChallenge = 'codeChallenge ';

      spyOn(flowsDataService, 'getExistingOrCreateAuthStateControl').and.returnValue(state);
      spyOn(flowsDataService, 'createNonce').and.returnValue(nonce);
      spyOn(flowsDataService, 'createCodeVerifier').and.returnValue(codeVerifier);
      spyOn(jsrsAsignReducedService, 'generateCodeChallenge').and.returnValue(Promise.resolve(codeChallenge));

      spyOn(storagePersistenceService, 'read').withArgs('authWellKnownEndPoints', 'configId').and.returnValue({ authorizationEndpoint });
      spyOn(configurationProvider, 'getOpenIDConfiguration').and.returnValue({
        redirectUrl,
        clientId,
        responseType,
        scope,
      });

      const serviceAsAny = service as any;

      const result = await serviceAsAny.createUrlCodeFlowAuthorize('configId');
      expect(result).toBe(
        `authorizationEndpoint?client_id=clientId&redirect_uri=http%3A%2F%2Fany-url.com&response_type=${responseType}&scope=${scope}&nonce=${nonce}&state=${state}`
      );
    });

<<<<<<< HEAD
    it('returns correct url if wellknownendpoints and custom params are given', async () => {
=======
    it('returns correct URL if wellknownendpoints and custom params are given', () => {
>>>>>>> 63a9c339
      const state = 'testState';
      const nonce = 'testNonce';
      const scope = 'testScope';
      const redirectUrl = 'http://any-url.com';
      const authorizationEndpoint = 'authorizationEndpoint';
      const clientId = 'clientId';
      const responseType = 'responseType';
      const codeVerifier = 'codeVerifier';
      const codeChallenge = 'codeChallenge';
      const configId = 'configId';

      spyOn(flowsDataService, 'getExistingOrCreateAuthStateControl').and.returnValue(state);
      spyOn(flowsDataService, 'createNonce').and.returnValue(nonce);
      spyOn(flowsDataService, 'createCodeVerifier').and.returnValue(codeVerifier);
      spyOn(jsrsAsignReducedService, 'generateCodeChallenge').and.returnValue(Promise.resolve(codeChallenge));

      spyOn(storagePersistenceService, 'read').withArgs('authWellKnownEndPoints', 'configId').and.returnValue({ authorizationEndpoint });
      spyOn(configurationProvider, 'getOpenIDConfiguration').and.returnValue({
        redirectUrl,
        clientId,
        responseType,
        scope,
        configId,
      });

      const serviceAsAny = service as any;

      const result = await serviceAsAny.createUrlCodeFlowAuthorize(configId, { to: 'add', as: 'well' });
      expect(result).toBe(
        `authorizationEndpoint?client_id=clientId&redirect_uri=http%3A%2F%2Fany-url.com` +
          `&response_type=${responseType}&scope=${scope}&nonce=${nonce}&state=${state}&to=add&as=well`
      );
    });

    it('returns empty string if no wellknownendpoints are given', async () => {
      const state = 'testState';
      const nonce = 'testNonce';
      const redirectUrl = 'http://any-url.com';
      const clientId = 'clientId';
      const responseType = 'responseType';
      const codeVerifier = 'codeVerifier';
      const codeChallenge = 'codeChallenge ';

      spyOn(flowsDataService, 'getExistingOrCreateAuthStateControl').and.returnValue(state);
      spyOn(flowsDataService, 'createNonce').and.returnValue(nonce);
      spyOn(flowsDataService, 'createCodeVerifier').and.returnValue(codeVerifier);
      spyOn(jsrsAsignReducedService, 'generateCodeChallenge').and.returnValue(Promise.resolve(codeChallenge));

      spyOn(storagePersistenceService, 'read').withArgs('authWellKnownEndPoints', 'configId').and.returnValue(null);
      spyOn(configurationProvider, 'getOpenIDConfiguration').and.returnValue({ redirectUrl, clientId, responseType });

      const serviceAsAny = service as any;

      const result = await serviceAsAny.createUrlCodeFlowAuthorize('configId');
      expect(result).toBe(null);
    });
  });

  describe('createEndSessionUrl', () => {
    it('create URL when all parameters given', () => {
      const config = {
        authority: 'https://localhost:5001',
        redirectUrl: 'https://localhost:44386',
        clientId: '188968487735-b1hh7k87nkkh6vv84548sinju2kpr7gn.apps.googleusercontent.com',
        responseType: 'id_token token',
        scope: 'openid email profile',
        postLogoutRedirectUri: 'https://localhost:44386/Unauthorized',
      };

      configurationProvider.setConfig(config);
      spyOn(storagePersistenceService, 'read').withArgs('authWellKnownEndPoints', 'configId').and.returnValue({
        endSessionEndpoint: 'http://example',
      });

      const value = service.createEndSessionUrl('mytoken', 'configId');

      const expectValue = 'http://example?id_token_hint=mytoken&post_logout_redirect_uri=https%3A%2F%2Flocalhost%3A44386%2FUnauthorized';

      expect(value).toEqual(expectValue);
    });

    it('create URL when all parameters and customParamsEndSession given', () => {
      const config = {
        authority: 'https://localhost:5001',
        redirectUrl: 'https://localhost:44386',
        clientId: '188968487735-b1hh7k87nkkh6vv84548sinju2kpr7gn.apps.googleusercontent.com',
        responseType: 'id_token token',
        scope: 'openid email profile',
        postLogoutRedirectUri: 'https://localhost:44386/Unauthorized',
      };

      configurationProvider.setConfig(config);
      spyOn(storagePersistenceService, 'read').withArgs('authWellKnownEndPoints', 'configId').and.returnValue({
        endSessionEndpoint: 'http://example',
      });

      const value = service.createEndSessionUrl('mytoken', 'configId', { param: 'to-add' });

      const expectValue =
        'http://example?id_token_hint=mytoken&post_logout_redirect_uri=https%3A%2F%2Flocalhost%3A44386%2FUnauthorized&param=to-add';

      expect(value).toEqual(expectValue);
    });

    it('with azure-ad-b2c policy parameter', () => {
      const config = { authority: 'https://localhost:5001' } as OpenIdConfiguration;
      config.redirectUrl = 'https://localhost:44386';
      config.clientId = 'myid';
      config.responseType = 'id_token token';
      config.scope = 'openid email profile';
      config.postLogoutRedirectUri = 'https://localhost:44386/Unauthorized';

      const endSessionEndpoint = 'https://login.microsoftonline.com/fabrikamb2c.onmicrosoft.com/oauth2/v2.0/logout?p=b2c_1_sign_in';
      configurationProvider.setConfig(config);
      spyOn(storagePersistenceService, 'read').withArgs('authWellKnownEndPoints', 'configId').and.returnValue({
        endSessionEndpoint,
      });
      const value = service.createEndSessionUrl('UzI1NiIsImtpZCI6Il', 'configId');

      const expectValue =
        'https://login.microsoftonline.com/fabrikamb2c.onmicrosoft.com/oauth2/v2.0/logout?p=b2c_1_sign_in' +
        '&id_token_hint=UzI1NiIsImtpZCI6Il' +
        '&post_logout_redirect_uri=https%3A%2F%2Flocalhost%3A44386%2FUnauthorized';

      expect(value).toEqual(expectValue);
    });

    it('create URL without postLogoutRedirectUri when not given', () => {
      const config = {
        authority: 'https://localhost:5001',
        redirectUrl: 'https://localhost:44386',
        clientId: '188968487735-b1hh7k87nkkh6vv84548sinju2kpr7gn.apps.googleusercontent.com',
        responseType: 'id_token token',
        scope: 'openid email profile',
        postLogoutRedirectUri: null,
      };

      configurationProvider.setConfig(config);
      spyOn(storagePersistenceService, 'read').withArgs('authWellKnownEndPoints', 'configId').and.returnValue({
        endSessionEndpoint: 'http://example',
      });

      const value = service.createEndSessionUrl('mytoken', 'configId');

      const expectValue = 'http://example?id_token_hint=mytoken';

      expect(value).toEqual(expectValue);
    });

    it('returns null if no wellknownEndpoints given', () => {
      configurationProvider.setConfig({});

      const value = service.createEndSessionUrl('mytoken', 'configId');

      const expectValue = null;

      expect(value).toEqual(expectValue);
    });

    it('returns null if no wellknownEndpoints.endSessionEndpoint given', () => {
      configurationProvider.setConfig({});
      spyOn(storagePersistenceService, 'read').withArgs('authWellKnownEndPoints', 'configId').and.returnValue({
        endSessionEndpoint: null,
      });

      const value = service.createEndSessionUrl('mytoken', 'configId');

      const expectValue = null;

      expect(value).toEqual(expectValue);
    });

    it('returns auth0 format URL if authority ends with .auth0', () => {
      configurationProvider.setConfig({
        authority: 'something.auth0.com',
        clientId: 'someClientId',
        postLogoutRedirectUri: 'https://localhost:1234/unauthorized',
      });

      const value = service.createEndSessionUrl('anything', 'configId');

      const expectValue = `something.auth0.com/v2/logout?client_id=someClientId&returnTo=https://localhost:1234/unauthorized`;

      expect(value).toEqual(expectValue);
    });
  });

  describe('getAuthorizeParUrl', () => {
    it('returns null if authWellKnownEndPoints is undefined', () => {
      spyOn(storagePersistenceService, 'read').withArgs('authWellKnownEndPoints', 'configId').and.returnValue(null);

      const result = service.getAuthorizeParUrl('', 'configId');

      expect(result).toBe(null);
    });

    it('returns null if authWellKnownEndPoints-authorizationEndpoint is undefined', () => {
      spyOn(storagePersistenceService, 'read').withArgs('authWellKnownEndPoints', 'configId').and.returnValue({
        notAuthorizationEndpoint: 'anything',
      });

      const result = service.getAuthorizeParUrl('', 'configId');

      expect(result).toBe(null);
    });

    it('returns null if configurationProvider.openIDConfiguration has no clientId', () => {
      spyOn(storagePersistenceService, 'read').withArgs('authWellKnownEndPoints', 'configId').and.returnValue({
        authorizationEndpoint: 'anything',
      });

      spyOn(configurationProvider, 'getOpenIDConfiguration').and.returnValue({ clientId: null });
      const result = service.getAuthorizeParUrl('', 'configId');

      expect(result).toBe(null);
    });

    it('returns correct URL when everything is given', () => {
      spyOn(storagePersistenceService, 'read').withArgs('authWellKnownEndPoints', 'configId').and.returnValue({
        authorizationEndpoint: 'anything',
      });

      spyOn(configurationProvider, 'getOpenIDConfiguration').and.returnValue({ clientId: 'clientId' });
      const result = service.getAuthorizeParUrl('passedRequestUri', 'configId');

      expect(result).toBe('anything?request_uri=passedRequestUri&client_id=clientId');
    });
  });
});<|MERGE_RESOLUTION|>--- conflicted
+++ resolved
@@ -808,10 +808,10 @@
       expect(spyCreateUrlImplicitFlowAuthorize).toHaveBeenCalled();
     });
 
-    it('return empty string if flow is not code flow and createUrlImplicitFlowAuthorize returns falsy', async () => {
+    it('return empty string if flow is not code flow and createUrlImplicitFlowAuthorize returns falsy', () => {
       spyOn(flowHelper, 'isCurrentFlowCodeFlow').and.returnValue(false);
       const spy = spyOn(service as any, 'createUrlImplicitFlowAuthorize').and.returnValue('');
-      const result = await service.getAuthorizeUrl('configId');
+      const result = service.getAuthorizeUrl('configId');
       expect(spy).toHaveBeenCalled();
       expect(result).toBe('');
     });
@@ -834,10 +834,10 @@
       expect(spyCreateUrlImplicitFlowWithSilentRenew).toHaveBeenCalled();
     });
 
-    it('return empty string if flow is not code flow and createUrlImplicitFlowWithSilentRenew returns falsy', async () => {
+    it('return empty string if flow is not code flow and createUrlImplicitFlowWithSilentRenew returns falsy', () => {
       spyOn(flowHelper, 'isCurrentFlowCodeFlow').and.returnValue(false);
       const spy = spyOn(service as any, 'createUrlImplicitFlowWithSilentRenew').and.returnValue('');
-      const result = await service.getRefreshSessionSilentRenewUrl('configId');
+      const result = service.getRefreshSessionSilentRenewUrl('configId');
       expect(spy).toHaveBeenCalled();
       expect(result).toBe('');
     });
@@ -947,17 +947,13 @@
   });
 
   describe('createBodyForParCodeFlowRequest', () => {
-    it('returns null redirectUrl is falsy', async () => {
+    it('returns null redirectUrl is falsy', () => {
       spyOn(configurationProvider, 'getOpenIDConfiguration').and.returnValue({ redirectUrl: '' });
-      const result = await service.createBodyForParCodeFlowRequest('configId');
+      const result = service.createBodyForParCodeFlowRequest('configId');
       expect(result).toBe(null);
     });
 
-<<<<<<< HEAD
-    it('returns basic url with no extras if properties are given', async () => {
-=======
     it('returns basic URL with no extras if properties are given', () => {
->>>>>>> 63a9c339
       spyOn(configurationProvider, 'getOpenIDConfiguration').and.returnValue({
         clientId: 'testClientId',
         responseType: 'testResponseType',
@@ -969,19 +965,15 @@
       spyOn(flowsDataService, 'getExistingOrCreateAuthStateControl').and.returnValue('testState');
       spyOn(flowsDataService, 'createNonce').and.returnValue('testNonce');
       spyOn(flowsDataService, 'createCodeVerifier').and.returnValue('testCodeVerifier');
-      spyOn(jsrsAsignReducedService, 'generateCodeChallenge').and.returnValue(Promise.resolve('testCodeChallenge'));
-
-      const result = await service.createBodyForParCodeFlowRequest('configId');
+      spyOn(jsrsAsignReducedService, 'generateCodeChallenge').and.returnValue('testCodeChallenge');
+
+      const result = service.createBodyForParCodeFlowRequest('configId');
       expect(result).toBe(
         `client_id=testClientId&redirect_uri=testRedirectUrl&response_type=testResponseType&scope=testScope&nonce=testNonce&state=testState&code_challenge=testCodeChallenge&code_challenge_method=S256`
       );
     });
 
-<<<<<<< HEAD
-    it('returns basic url with hdParam if properties are given', async () => {
-=======
     it('returns basic URL with hdParam if properties are given', () => {
->>>>>>> 63a9c339
       spyOn(configurationProvider, 'getOpenIDConfiguration').and.returnValue({
         clientId: 'testClientId',
         responseType: 'testResponseType',
@@ -993,19 +985,15 @@
       spyOn(flowsDataService, 'getExistingOrCreateAuthStateControl').and.returnValue('testState');
       spyOn(flowsDataService, 'createNonce').and.returnValue('testNonce');
       spyOn(flowsDataService, 'createCodeVerifier').and.returnValue('testCodeVerifier');
-      spyOn(jsrsAsignReducedService, 'generateCodeChallenge').and.returnValue(Promise.resolve('testCodeChallenge'));
-
-      const result = await service.createBodyForParCodeFlowRequest('configId');
+      spyOn(jsrsAsignReducedService, 'generateCodeChallenge').and.returnValue('testCodeChallenge');
+
+      const result = service.createBodyForParCodeFlowRequest('configId');
       expect(result).toBe(
         `client_id=testClientId&redirect_uri=testRedirectUrl&response_type=testResponseType&scope=testScope&nonce=testNonce&state=testState&code_challenge=testCodeChallenge&code_challenge_method=S256&hd=testHdParam`
       );
     });
 
-<<<<<<< HEAD
-    it('returns basic url with hdParam and custom params if properties are given', async () => {
-=======
     it('returns basic URL with hdParam and custom params if properties are given', () => {
->>>>>>> 63a9c339
       spyOn(configurationProvider, 'getOpenIDConfiguration').and.returnValue({
         clientId: 'testClientId',
         responseType: 'testResponseType',
@@ -1017,19 +1005,15 @@
       spyOn(flowsDataService, 'getExistingOrCreateAuthStateControl').and.returnValue('testState');
       spyOn(flowsDataService, 'createNonce').and.returnValue('testNonce');
       spyOn(flowsDataService, 'createCodeVerifier').and.returnValue('testCodeVerifier');
-      spyOn(jsrsAsignReducedService, 'generateCodeChallenge').and.returnValue(Promise.resolve('testCodeChallenge'));
-
-      const result = await service.createBodyForParCodeFlowRequest('configId');
+      spyOn(jsrsAsignReducedService, 'generateCodeChallenge').and.returnValue('testCodeChallenge');
+
+      const result = service.createBodyForParCodeFlowRequest('configId');
       expect(result).toBe(
         `client_id=testClientId&redirect_uri=testRedirectUrl&response_type=testResponseType&scope=testScope&nonce=testNonce&state=testState&code_challenge=testCodeChallenge&code_challenge_method=S256&hd=testHdParam&any=thing`
       );
     });
 
-<<<<<<< HEAD
-    it('returns basic url with hdParam and custom params and passed cutom params if properties are given', async () => {
-=======
     it('returns basic URL with hdParam and custom params and passed cutom params if properties are given', () => {
->>>>>>> 63a9c339
       spyOn(configurationProvider, 'getOpenIDConfiguration').and.returnValue({
         clientId: 'testClientId',
         responseType: 'testResponseType',
@@ -1041,9 +1025,9 @@
       spyOn(flowsDataService, 'getExistingOrCreateAuthStateControl').and.returnValue('testState');
       spyOn(flowsDataService, 'createNonce').and.returnValue('testNonce');
       spyOn(flowsDataService, 'createCodeVerifier').and.returnValue('testCodeVerifier');
-      spyOn(jsrsAsignReducedService, 'generateCodeChallenge').and.returnValue(Promise.resolve('testCodeChallenge'));
-
-      const result = await service.createBodyForParCodeFlowRequest('configId', { any: 'otherThing' });
+      spyOn(jsrsAsignReducedService, 'generateCodeChallenge').and.returnValue('testCodeChallenge');
+
+      const result = service.createBodyForParCodeFlowRequest('configId', { any: 'otherThing' });
       expect(result).toBe(
         `client_id=testClientId&redirect_uri=testRedirectUrl&response_type=testResponseType&scope=testScope&nonce=testNonce&state=testState&code_challenge=testCodeChallenge&code_challenge_method=S256&hd=testHdParam&any=thing&any=otherThing`
       );
@@ -1127,7 +1111,7 @@
   });
 
   describe('createUrlCodeFlowWithSilentRenew', () => {
-    it('returns null if silentrenewUrl is falsy', async () => {
+    it('returns null if silentrenewUrl is falsy', () => {
       const state = 'testState';
       const nonce = 'testNonce';
       const silentRenewUrl = null;
@@ -1137,7 +1121,7 @@
       spyOn(flowsDataService, 'getExistingOrCreateAuthStateControl').and.returnValue(state);
       spyOn(flowsDataService, 'createNonce').and.returnValue(nonce);
       spyOn(flowsDataService, 'createCodeVerifier').and.returnValue(codeVerifier);
-      spyOn(jsrsAsignReducedService, 'generateCodeChallenge').and.returnValue(Promise.resolve(codeChallenge));
+      spyOn(jsrsAsignReducedService, 'generateCodeChallenge').and.returnValue(codeChallenge);
 
       spyOn(configurationProvider, 'getOpenIDConfiguration').and.returnValue({
         silentRenewUrl,
@@ -1145,15 +1129,11 @@
 
       const serviceAsAny = service as any;
 
-      const result = await serviceAsAny.createUrlCodeFlowWithSilentRenew();
+      const result = serviceAsAny.createUrlCodeFlowWithSilentRenew();
       expect(result).toBeNull();
     });
 
-<<<<<<< HEAD
-    it('returns correct url if wellknownendpoints are given', async () => {
-=======
     it('returns correct URL if wellknownendpoints are given', () => {
->>>>>>> 63a9c339
       const state = 'testState';
       const nonce = 'testNonce';
       const silentRenewUrl = 'http://any-url.com';
@@ -1168,7 +1148,7 @@
       spyOn(flowsDataService, 'getExistingOrCreateAuthStateControl').and.returnValue(state);
       spyOn(flowsDataService, 'createNonce').and.returnValue(nonce);
       spyOn(flowsDataService, 'createCodeVerifier').and.returnValue(codeVerifier);
-      spyOn(jsrsAsignReducedService, 'generateCodeChallenge').and.returnValue(Promise.resolve(codeChallenge));
+      spyOn(jsrsAsignReducedService, 'generateCodeChallenge').and.returnValue(codeChallenge);
 
       spyOn(storagePersistenceService, 'read').withArgs('authWellKnownEndPoints', 'configId').and.returnValue({ authorizationEndpoint });
       spyOn(configurationProvider, 'getOpenIDConfiguration').and.returnValue({
@@ -1181,13 +1161,13 @@
 
       const serviceAsAny = service as any;
 
-      const result = await serviceAsAny.createUrlCodeFlowWithSilentRenew('configId');
+      const result = serviceAsAny.createUrlCodeFlowWithSilentRenew('configId');
       expect(result).toBe(
         `authorizationEndpoint?client_id=${clientId}&redirect_uri=http%3A%2F%2Fany-url.com&response_type=${responseType}&scope=${scope}&nonce=${nonce}&state=${state}&prompt=none`
       );
     });
 
-    it('returns empty string if no wellknownendpoints are given', async () => {
+    it('returns empty string if no wellknownendpoints are given', () => {
       const state = 'testState';
       const nonce = 'testNonce';
       const silentRenewUrl = 'http://any-url.com';
@@ -1199,14 +1179,14 @@
       spyOn(flowsDataService, 'getExistingOrCreateAuthStateControl').and.returnValue(state);
       spyOn(flowsDataService, 'createNonce').and.returnValue(nonce);
       spyOn(flowsDataService, 'createCodeVerifier').and.returnValue(codeVerifier);
-      spyOn(jsrsAsignReducedService, 'generateCodeChallenge').and.returnValue(Promise.resolve(codeChallenge));
+      spyOn(jsrsAsignReducedService, 'generateCodeChallenge').and.returnValue(codeChallenge);
 
       spyOn(storagePersistenceService, 'read').withArgs('authWellKnownEndPoints', 'configId').and.returnValue(null);
       spyOn(configurationProvider, 'getOpenIDConfiguration').and.returnValue({ silentRenewUrl, clientId, responseType });
 
       const serviceAsAny = service as any;
 
-      const result = await serviceAsAny.createUrlCodeFlowWithSilentRenew('configId');
+      const result = serviceAsAny.createUrlCodeFlowWithSilentRenew('configId');
       expect(result).toBe(null);
     });
   });
@@ -1280,7 +1260,7 @@
   });
 
   describe('createUrlCodeFlowAuthorize', () => {
-    it('returns null if redirectUrl  is falsy', async () => {
+    it('returns null if redirectUrl  is falsy', () => {
       const state = 'testState';
       const nonce = 'testNonce';
       const redirectUrl = null;
@@ -1294,15 +1274,11 @@
 
       const serviceAsAny = service as any;
 
-      const result = await serviceAsAny.createUrlCodeFlowAuthorize('configId');
+      const result = serviceAsAny.createUrlCodeFlowAuthorize('configId');
       expect(result).toBeNull();
     });
 
-<<<<<<< HEAD
-    it('returns correct url if wellknownendpoints are given', async () => {
-=======
     it('returns correct URL if wellknownendpoints are given', () => {
->>>>>>> 63a9c339
       const state = 'testState';
       const nonce = 'testNonce';
       const scope = 'testScope';
@@ -1316,7 +1292,7 @@
       spyOn(flowsDataService, 'getExistingOrCreateAuthStateControl').and.returnValue(state);
       spyOn(flowsDataService, 'createNonce').and.returnValue(nonce);
       spyOn(flowsDataService, 'createCodeVerifier').and.returnValue(codeVerifier);
-      spyOn(jsrsAsignReducedService, 'generateCodeChallenge').and.returnValue(Promise.resolve(codeChallenge));
+      spyOn(jsrsAsignReducedService, 'generateCodeChallenge').and.returnValue(codeChallenge);
 
       spyOn(storagePersistenceService, 'read').withArgs('authWellKnownEndPoints', 'configId').and.returnValue({ authorizationEndpoint });
       spyOn(configurationProvider, 'getOpenIDConfiguration').and.returnValue({
@@ -1328,17 +1304,13 @@
 
       const serviceAsAny = service as any;
 
-      const result = await serviceAsAny.createUrlCodeFlowAuthorize('configId');
+      const result = serviceAsAny.createUrlCodeFlowAuthorize('configId');
       expect(result).toBe(
         `authorizationEndpoint?client_id=clientId&redirect_uri=http%3A%2F%2Fany-url.com&response_type=${responseType}&scope=${scope}&nonce=${nonce}&state=${state}`
       );
     });
 
-<<<<<<< HEAD
-    it('returns correct url if wellknownendpoints and custom params are given', async () => {
-=======
     it('returns correct URL if wellknownendpoints and custom params are given', () => {
->>>>>>> 63a9c339
       const state = 'testState';
       const nonce = 'testNonce';
       const scope = 'testScope';
@@ -1353,7 +1325,7 @@
       spyOn(flowsDataService, 'getExistingOrCreateAuthStateControl').and.returnValue(state);
       spyOn(flowsDataService, 'createNonce').and.returnValue(nonce);
       spyOn(flowsDataService, 'createCodeVerifier').and.returnValue(codeVerifier);
-      spyOn(jsrsAsignReducedService, 'generateCodeChallenge').and.returnValue(Promise.resolve(codeChallenge));
+      spyOn(jsrsAsignReducedService, 'generateCodeChallenge').and.returnValue(codeChallenge);
 
       spyOn(storagePersistenceService, 'read').withArgs('authWellKnownEndPoints', 'configId').and.returnValue({ authorizationEndpoint });
       spyOn(configurationProvider, 'getOpenIDConfiguration').and.returnValue({
@@ -1366,14 +1338,14 @@
 
       const serviceAsAny = service as any;
 
-      const result = await serviceAsAny.createUrlCodeFlowAuthorize(configId, { to: 'add', as: 'well' });
+      const result = serviceAsAny.createUrlCodeFlowAuthorize(configId, { to: 'add', as: 'well' });
       expect(result).toBe(
         `authorizationEndpoint?client_id=clientId&redirect_uri=http%3A%2F%2Fany-url.com` +
           `&response_type=${responseType}&scope=${scope}&nonce=${nonce}&state=${state}&to=add&as=well`
       );
     });
 
-    it('returns empty string if no wellknownendpoints are given', async () => {
+    it('returns empty string if no wellknownendpoints are given', () => {
       const state = 'testState';
       const nonce = 'testNonce';
       const redirectUrl = 'http://any-url.com';
@@ -1385,14 +1357,14 @@
       spyOn(flowsDataService, 'getExistingOrCreateAuthStateControl').and.returnValue(state);
       spyOn(flowsDataService, 'createNonce').and.returnValue(nonce);
       spyOn(flowsDataService, 'createCodeVerifier').and.returnValue(codeVerifier);
-      spyOn(jsrsAsignReducedService, 'generateCodeChallenge').and.returnValue(Promise.resolve(codeChallenge));
+      spyOn(jsrsAsignReducedService, 'generateCodeChallenge').and.returnValue(codeChallenge);
 
       spyOn(storagePersistenceService, 'read').withArgs('authWellKnownEndPoints', 'configId').and.returnValue(null);
       spyOn(configurationProvider, 'getOpenIDConfiguration').and.returnValue({ redirectUrl, clientId, responseType });
 
       const serviceAsAny = service as any;
 
-      const result = await serviceAsAny.createUrlCodeFlowAuthorize('configId');
+      const result = serviceAsAny.createUrlCodeFlowAuthorize('configId');
       expect(result).toBe(null);
     });
   });
