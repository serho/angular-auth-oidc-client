--- conflicted
+++ resolved
@@ -58,12 +58,8 @@
         if (
             !this.oidcSecurityValidation.validate_id_token_iat_max_offset(
                 toReturn.decoded_id_token,
-<<<<<<< HEAD
-                this.configurationProvider.openIDConfiguration.max_id_token_iat_offset_allowed_in_seconds
-=======
-                this.authConfiguration.max_id_token_iat_offset_allowed_in_seconds,
-                this.authConfiguration.disable_iat_offset_validation
->>>>>>> 6cc90678
+                this.configurationProvider.openIDConfiguration.max_id_token_iat_offset_allowed_in_seconds,
+                this.configurationProvider.openIDConfiguration.disable_iat_offset_validation
             )
         ) {
             this.loggerService.logWarning('authorizedCallback Validation, iat rejected id_token was issued too far away from the current time');
