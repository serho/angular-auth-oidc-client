--- conflicted
+++ resolved
@@ -113,41 +113,25 @@
 
     it('should validate id token nonce after refresh token grant when undefined and no ignore', () => {
         expect(
-<<<<<<< HEAD
-            tokenvalidationService.validateIdTokenNonce({ nonce: undefined }, TokenValidationService.refreshTokenNoncePlaceholder, false)
-=======
-            tokenValidationService.validateIdTokenNonce({ nonce: undefined }, TokenValidationService.RefreshTokenNoncePlaceholder, false)
->>>>>>> 11a2330c
+            tokenValidationService.validateIdTokenNonce({ nonce: undefined }, TokenValidationService.refreshTokenNoncePlaceholder, false)
         ).toBe(true);
     });
 
     it('should validate id token nonce after refresh token grant when undefined and ignore', () => {
         expect(
-<<<<<<< HEAD
-            tokenvalidationService.validateIdTokenNonce({ nonce: undefined }, TokenValidationService.refreshTokenNoncePlaceholder, true)
-=======
-            tokenValidationService.validateIdTokenNonce({ nonce: undefined }, TokenValidationService.RefreshTokenNoncePlaceholder, true)
->>>>>>> 11a2330c
+            tokenValidationService.validateIdTokenNonce({ nonce: undefined }, TokenValidationService.refreshTokenNoncePlaceholder, true)
         ).toBe(true);
     });
 
     it('should validate id token nonce after refresh token grant when defined and ignore', () => {
         expect(
-<<<<<<< HEAD
-            tokenvalidationService.validateIdTokenNonce({ nonce: 'test1' }, TokenValidationService.refreshTokenNoncePlaceholder, true)
-=======
-            tokenValidationService.validateIdTokenNonce({ nonce: 'test1' }, TokenValidationService.RefreshTokenNoncePlaceholder, true)
->>>>>>> 11a2330c
+            tokenValidationService.validateIdTokenNonce({ nonce: 'test1' }, TokenValidationService.refreshTokenNoncePlaceholder, true)
         ).toBe(true);
     });
 
     it('should not validate id token nonce after refresh token grant when defined and no ignore', () => {
         expect(
-<<<<<<< HEAD
-            tokenvalidationService.validateIdTokenNonce({ nonce: 'test1' }, TokenValidationService.refreshTokenNoncePlaceholder, false)
-=======
-            tokenValidationService.validateIdTokenNonce({ nonce: 'test1' }, TokenValidationService.RefreshTokenNoncePlaceholder, false)
->>>>>>> 11a2330c
+            tokenValidationService.validateIdTokenNonce({ nonce: 'test1' }, TokenValidationService.refreshTokenNoncePlaceholder, false)
         ).toBe(false);
     });
 
