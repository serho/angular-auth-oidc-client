import { async, TestBed } from '@angular/core/testing';
import { ConfigurationProvider } from '../config';
import { LoggerService } from '../logging/logger.service';
import { LoggerServiceMock } from '../logging/logger.service-mock';
import { IFrameService } from '../services/existing-iframe.service';
import { OidcSecurityService } from '../services/oidc.security.service';
import { AbstractSecurityStorage, StoragePersistanceService } from '../storage';
import { BrowserStorageMock } from '../storage/browser-storage.service-mock';
import { StoragePersistanceServiceMock } from '../storage/storage-persistance.service-mock';
import { CheckSessionService } from './check-session.service';

describe('SecurityCheckSessionTests', () => {
    let checkSessionService: CheckSessionService;
    let loggerService: LoggerService;
    let configurationProvider: ConfigurationProvider;
    let iFrameService: IFrameService;
    beforeEach(() => {
        TestBed.configureTestingModule({
            providers: [
                CheckSessionService,
                ConfigurationProvider,
<<<<<<< HEAD
                StoragePersistanceService,
                { provide: LoggerService, useClass: LoggerServiceMock },
=======
                {
                    provide: StoragePersistanceService,
                    useClass: StoragePersistanceServiceMock,
                },
                { provide: LoggerService, useClass: TestLogging },
>>>>>>> cdfb435a
                OidcSecurityService,
                { provide: AbstractSecurityStorage, useClass: BrowserStorageMock },
                IFrameService,
            ],
        });
    });

    beforeEach(() => {
        checkSessionService = TestBed.inject(CheckSessionService);
        configurationProvider = TestBed.inject(ConfigurationProvider);
        loggerService = TestBed.inject(LoggerService);
        iFrameService = TestBed.inject(IFrameService);
    });

    afterEach(() => {
        const iFrameIdwhichshouldneverexist = window.document.getElementById('idwhichshouldneverexist');
        if (iFrameIdwhichshouldneverexist) {
            iFrameIdwhichshouldneverexist.parentNode.removeChild(iFrameIdwhichshouldneverexist);
        }
        const myiFrameForCheckSession = window.document.getElementById('myiFrameForCheckSession');
        if (myiFrameForCheckSession) {
            myiFrameForCheckSession.parentNode.removeChild(myiFrameForCheckSession);
        }

        // reset config after each test
        configurationProvider.setConfig(null, null);
    });

    it('should create', () => {
        expect(checkSessionService).toBeTruthy();
    });

    it('getOrCreateIframe calls iFrameService.addIFrameToWindowBody if no Iframe exists', () => {
        spyOn(iFrameService, 'addIFrameToWindowBody').and.callThrough();

        const result = (checkSessionService as any).getOrCreateIframe();
        expect(result).toBeTruthy();
        expect(iFrameService.addIFrameToWindowBody).toHaveBeenCalled();
    });

    it('getOrCreateIframe returns true if document found on window.document', () => {
        iFrameService.addIFrameToWindowBody('myiFrameForCheckSession');

        const result = (checkSessionService as any).getOrCreateIframe();
        expect(result).toBeDefined();
    });

    /*
      THIS TEST WORKS IN WHEN DEBUGGING...location.replace
       does not return a promise or something we can wait for
    */
    xit('location of iframe is set to authWellKnownEndpoints.check_session_iframe if existing', async(async () => {
        const authWellKnownEndpoints = {
            checkSessionIframe: 'someTestingValue',
        };

        configurationProvider.setConfig(null, authWellKnownEndpoints);
        spyOn<any>(loggerService, 'logDebug').and.callFake(() => {});

        (checkSessionService as any).init();
        await Promise.resolve().then();
        const iframe = (checkSessionService as any).getOrCreateIframe();
        expect(iframe.contentWindow.location.toString()).toContain('someTestingValue');
    }));

    it('init appends iframe on body with correct values', () => {
        expect((checkSessionService as any).sessionIframe).toBeFalsy();
        spyOn<any>(loggerService, 'logDebug').and.callFake(() => {});

        (checkSessionService as any).init();
        const iframe = (checkSessionService as any).getOrCreateIframe();
        expect(iframe).toBeTruthy();
        expect(iframe.id).toBe('myiFrameForCheckSession');
        expect(iframe.style.display).toBe('none');
        const iFrame = document.getElementById('myiFrameForCheckSession');
        expect(iFrame).toBeDefined();
    });

    it('log warning if authWellKnownEndpoints.check_session_iframe is not existing', () => {
        const spyLogWarning = spyOn<any>(loggerService, 'logWarning');
        spyOn<any>(loggerService, 'logDebug').and.callFake(() => {});
        configurationProvider.setConfig(null, { checkSessionIframe: undefined });
        (checkSessionService as any).init();

        expect(spyLogWarning).toHaveBeenCalledWith('init check session: checkSessionIframe is not configured to run');
    });

    it('start() calls pollserversession() with clientId if no scheduledheartbeat is set', () => {
        const spy = spyOn<any>(checkSessionService, 'pollServerSession');
        checkSessionService.start('anyId');
        expect(spy).toHaveBeenCalledWith('anyId');
    });

    it('start() does not call pollserversession() if scheduledHeartBeatRunning is set', () => {
        const spy = spyOn<any>(checkSessionService, 'pollServerSession');
        (checkSessionService as any).scheduledHeartBeatRunning = () => {};
        checkSessionService.start('anyId');
        expect(spy).not.toHaveBeenCalled();
    });

    it('stopCheckingSession sets heartbeat to null', () => {
        (checkSessionService as any).scheduledHeartBeatRunning = setTimeout(() => {}, 999);
        checkSessionService.stop();
        const heartBeat = (checkSessionService as any).scheduledHeartBeatRunning;
        expect(heartBeat).toBeNull();
    });
});<|MERGE_RESOLUTION|>--- conflicted
+++ resolved
@@ -1,7 +1,7 @@
 import { async, TestBed } from '@angular/core/testing';
 import { ConfigurationProvider } from '../config';
 import { LoggerService } from '../logging/logger.service';
-import { LoggerServiceMock } from '../logging/logger.service-mock';
+import { TestLogging } from '../logging/logger.service-mock';
 import { IFrameService } from '../services/existing-iframe.service';
 import { OidcSecurityService } from '../services/oidc.security.service';
 import { AbstractSecurityStorage, StoragePersistanceService } from '../storage';
@@ -19,16 +19,11 @@
             providers: [
                 CheckSessionService,
                 ConfigurationProvider,
-<<<<<<< HEAD
-                StoragePersistanceService,
-                { provide: LoggerService, useClass: LoggerServiceMock },
-=======
                 {
                     provide: StoragePersistanceService,
                     useClass: StoragePersistanceServiceMock,
                 },
                 { provide: LoggerService, useClass: TestLogging },
->>>>>>> cdfb435a
                 OidcSecurityService,
                 { provide: AbstractSecurityStorage, useClass: BrowserStorageMock },
                 IFrameService,
