--- conflicted
+++ resolved
@@ -144,13 +144,8 @@
 
     // id_token C8: The iat Claim can be used to reject tokens that were issued too far away from the current time,
     // limiting the amount of time that nonces need to be stored to prevent attacks.The acceptable range is Client specific.
-<<<<<<< HEAD
-    validate_id_token_iat_max_offset(dataIdToken: any, max_offset_allowed_in_seconds: number, disable_iat_offset_validation: boolean): boolean {
-        if (disable_iat_offset_validation) {
-=======
     validate_id_token_iat_max_offset(dataIdToken: any, maxOffsetAllowedInSeconds: number, disableIatOffsetValidation: boolean): boolean {
         if (disableIatOffsetValidation) {
->>>>>>> 1ab3d980
             return true;
         }
 
@@ -176,22 +171,15 @@
     // id_token C9: The value of the nonce Claim MUST be checked to verify that it is the same value as the one
     // that was sent in the Authentication Request.The Client SHOULD check the nonce value for replay attacks.
     // The precise method for detecting replay attacks is Client specific.
-<<<<<<< HEAD
 
     // However the nonce claim SHOULD not be present for the refesh_token grant type
     // https://bitbucket.org/openid/connect/issues/1025/ambiguity-with-how-nonce-is-handled-on
     // The current spec is ambiguous and Keycloak does send it.
-    validate_id_token_nonce(dataIdToken: any, local_nonce: any, ignore_nonce_after_refresh: boolean): boolean {
+    validate_id_token_nonce(dataIdToken: any, localNonce: any, ignoreNonceAfterRefresh: boolean): boolean {
         const isFromRefreshToken =
-            (dataIdToken.nonce === undefined || ignore_nonce_after_refresh) && local_nonce === OidcSecurityValidation.RefreshTokenNoncePlaceholder;
-        if (!isFromRefreshToken && dataIdToken.nonce !== local_nonce) {
-            this.loggerService.logDebug('Validate_id_token_nonce failed, dataIdToken.nonce: ' + dataIdToken.nonce + ' local_nonce:' + local_nonce);
-=======
-    validate_id_token_nonce(dataIdToken: any, localNonce: any): boolean {
-        const isFromRefreshToken = dataIdToken.nonce === undefined && localNonce === OidcSecurityValidation.RefreshTokenNoncePlaceholder;
+            (dataIdToken.nonce === undefined || ignoreNonceAfterRefresh) && localNonce === OidcSecurityValidation.RefreshTokenNoncePlaceholder;
         if (!isFromRefreshToken && dataIdToken.nonce !== localNonce) {
             this.loggerService.logDebug('Validate_id_token_nonce failed, dataIdToken.nonce: ' + dataIdToken.nonce + ' local_nonce:' + localNonce);
->>>>>>> 1ab3d980
             return false;
         }
 
