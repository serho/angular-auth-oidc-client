--- conflicted
+++ resolved
@@ -1,5 +1,7 @@
 import { HttpParams } from '@angular/common/http';
 import { Injectable } from '@angular/core';
+import { Observable, of } from 'rxjs';
+import { map } from 'rxjs/operators';
 import { OpenIdConfiguration } from '../../config/openid-configuration';
 import { FlowsDataService } from '../../flows/flows-data.service';
 import { LoggerService } from '../../logging/logger.service';
@@ -7,8 +9,6 @@
 import { JsrsAsignReducedService } from '../../validation/jsrsasign-reduced.service';
 import { FlowHelper } from '../flowHelper/flow-helper.service';
 import { UriEncoder } from './uri-encoder';
-import { Observable, of } from 'rxjs';
-import { map } from 'rxjs/operators';
 
 const CALLBACK_PARAMS_TO_CHECK = ['code', 'state', 'token', 'id_token'];
 const AUTH0_ENDPOINT = 'auth0.com';
@@ -43,21 +43,12 @@
     return CALLBACK_PARAMS_TO_CHECK.some((x) => !!this.getUrlParameter(currentUrl, x));
   }
 
-<<<<<<< HEAD
-  getRefreshSessionSilentRenewUrl(configuration: OpenIdConfiguration, customParams?: { [key: string]: string | number | boolean }): string {
-    if (this.flowHelper.isCurrentFlowCodeFlow(configuration)) {
-      return this.createUrlCodeFlowWithSilentRenew(configuration, customParams);
-    }
-
-    return this.createUrlImplicitFlowWithSilentRenew(configuration, customParams) || '';
-=======
   getRefreshSessionSilentRenewUrl(configId: string, customParams?: { [key: string]: string | number | boolean }): Observable<string> {
     if (this.flowHelper.isCurrentFlowCodeFlow(configId)) {
       return this.createUrlCodeFlowWithSilentRenew(configId, customParams);
     }
 
     return of(this.createUrlImplicitFlowWithSilentRenew(configId, customParams) || '');
->>>>>>> ca87a45f
   }
 
   getAuthorizeParUrl(requestUri: string, configuration: OpenIdConfiguration): string {
@@ -99,21 +90,12 @@
     return `${authorizationUrl}?${params}`;
   }
 
-<<<<<<< HEAD
-  getAuthorizeUrl(configuration: OpenIdConfiguration, customParams?: { [key: string]: string | number | boolean }): string {
-    if (this.flowHelper.isCurrentFlowCodeFlow(configuration)) {
-      return this.createUrlCodeFlowAuthorize(configuration, customParams);
-    }
-
-    return this.createUrlImplicitFlowAuthorize(configuration, customParams) || '';
-=======
   getAuthorizeUrl(configId: string, customParams?: { [key: string]: string | number | boolean }): Observable<string> {
     if (this.flowHelper.isCurrentFlowCodeFlow(configId)) {
       return this.createUrlCodeFlowAuthorize(configId, customParams);
     }
 
     return of(this.createUrlImplicitFlowAuthorize(configId, customParams) || '');
->>>>>>> ca87a45f
   }
 
   createEndSessionUrl(
@@ -271,17 +253,10 @@
   }
 
   createBodyForParCodeFlowRequest(
-<<<<<<< HEAD
-    configuration: OpenIdConfiguration,
-    customParamsRequest?: { [key: string]: string | number | boolean }
-  ): string {
-    const redirectUrl = this.getRedirectUrl(configuration);
-=======
     configId: string,
     customParamsRequest?: { [key: string]: string | number | boolean }
   ): Observable<string> {
     const redirectUrl = this.getRedirectUrl(configId);
->>>>>>> ca87a45f
 
     if (!redirectUrl) {
       return of(null);
@@ -292,36 +267,7 @@
     this.loggerService.logDebug(configuration, 'Authorize created. adding myautostate: ' + state);
 
     // code_challenge with "S256"
-<<<<<<< HEAD
-    const codeVerifier = this.flowsDataService.createCodeVerifier(configuration);
-    const codeChallenge = this.jsrsAsignReducedService.generateCodeChallenge(codeVerifier);
-
-    const { clientId, responseType, scope, hdParam, customParamsAuthRequest } = configuration;
-
-    let params = this.createHttpParams('');
-    params = params.set('client_id', clientId);
-    params = params.append('redirect_uri', redirectUrl);
-    params = params.append('response_type', responseType);
-    params = params.append('scope', scope);
-    params = params.append('nonce', nonce);
-    params = params.append('state', state);
-    params = params.append('code_challenge', codeChallenge);
-    params = params.append('code_challenge_method', 'S256');
-
-    if (hdParam) {
-      params = params.append('hd', hdParam);
-    }
-
-    if (customParamsAuthRequest) {
-      params = this.appendCustomParams({ ...customParamsAuthRequest }, params);
-    }
-
-    if (customParamsRequest) {
-      params = this.appendCustomParams({ ...customParamsRequest }, params);
-    }
-=======
     const codeVerifier = this.flowsDataService.createCodeVerifier(configId);
->>>>>>> ca87a45f
 
     return this.jsrsAsignReducedService.generateCodeChallenge(codeVerifier).pipe(
       map((codeChallenge: string) => {
@@ -455,55 +401,31 @@
   }
 
   private createUrlCodeFlowWithSilentRenew(
-<<<<<<< HEAD
-    configuration: OpenIdConfiguration,
-    customParams?: { [key: string]: string | number | boolean }
-  ): string {
-    const state = this.flowsDataService.getExistingOrCreateAuthStateControl(configuration);
-    const nonce = this.flowsDataService.createNonce(configuration);
-=======
     configId: string,
     customParams?: { [key: string]: string | number | boolean }
   ): Observable<string> {
     const state = this.flowsDataService.getExistingOrCreateAuthStateControl(configId);
     const nonce = this.flowsDataService.createNonce(configId);
->>>>>>> ca87a45f
 
     this.loggerService.logDebug(configuration, 'RefreshSession created. adding myautostate: ' + state);
 
     // code_challenge with "S256"
-<<<<<<< HEAD
-    const codeVerifier = this.flowsDataService.createCodeVerifier(configuration);
-    const codeChallenge = this.jsrsAsignReducedService.generateCodeChallenge(codeVerifier);
-
-    const silentRenewUrl = this.getSilentRenewUrl(configuration);
-=======
     const codeVerifier = this.flowsDataService.createCodeVerifier(configId);
 
     return this.jsrsAsignReducedService.generateCodeChallenge(codeVerifier).pipe(
       map((codeChallenge: string) => {
         const silentRenewUrl = this.getSilentRenewUrl(configId);
->>>>>>> ca87a45f
 
         if (!silentRenewUrl) {
           return '';
         }
 
-<<<<<<< HEAD
-    const authWellKnownEndPoints = this.storagePersistenceService.read('authWellKnownEndPoints', configuration);
-    if (authWellKnownEndPoints) {
-      return this.createAuthorizeUrl(codeChallenge, silentRenewUrl, nonce, state, configuration, 'none', customParams);
-    }
-
-    this.loggerService.logWarning(configuration, 'authWellKnownEndpoints is undefined');
-=======
         const authWellKnownEndPoints = this.storagePersistenceService.read('authWellKnownEndPoints', configId);
         if (authWellKnownEndPoints) {
           return this.createAuthorizeUrl(codeChallenge, silentRenewUrl, nonce, state, configId, 'none', customParams);
         }
 
         this.loggerService.logWarning(configId, 'authWellKnownEndpoints is undefined');
->>>>>>> ca87a45f
 
         return null;
       })
@@ -534,20 +456,10 @@
     return null;
   }
 
-<<<<<<< HEAD
-  private createUrlCodeFlowAuthorize(
-    configuration: OpenIdConfiguration,
-    customParams?: { [key: string]: string | number | boolean }
-  ): string {
-    const state = this.flowsDataService.getExistingOrCreateAuthStateControl(configuration);
-    const nonce = this.flowsDataService.createNonce(configuration);
-    this.loggerService.logDebug(configuration, 'Authorize created. adding myautostate: ' + state);
-=======
   private createUrlCodeFlowAuthorize(configId: string, customParams?: { [key: string]: string | number | boolean }): Observable<string> {
     const state = this.flowsDataService.getExistingOrCreateAuthStateControl(configId);
     const nonce = this.flowsDataService.createNonce(configId);
     this.loggerService.logDebug(configId, 'Authorize created. adding myautostate: ' + state);
->>>>>>> ca87a45f
 
     const redirectUrl = this.getRedirectUrl(configuration);
 
@@ -556,17 +468,6 @@
     }
 
     // code_challenge with "S256"
-<<<<<<< HEAD
-    const codeVerifier = this.flowsDataService.createCodeVerifier(configuration);
-    const codeChallenge = this.jsrsAsignReducedService.generateCodeChallenge(codeVerifier);
-
-    const authWellKnownEndPoints = this.storagePersistenceService.read('authWellKnownEndPoints', configuration);
-    if (authWellKnownEndPoints) {
-      return this.createAuthorizeUrl(codeChallenge, redirectUrl, nonce, state, configuration, null, customParams);
-    }
-
-    this.loggerService.logError(configuration, 'authWellKnownEndpoints is undefined');
-=======
     const codeVerifier = this.flowsDataService.createCodeVerifier(configId);
 
     return this.jsrsAsignReducedService.generateCodeChallenge(codeVerifier).pipe(
@@ -577,7 +478,6 @@
         }
 
         this.loggerService.logError(configId, 'authWellKnownEndpoints is undefined');
->>>>>>> ca87a45f
 
         return '';
       })
