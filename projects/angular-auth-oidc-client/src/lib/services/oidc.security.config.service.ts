--- conflicted
+++ resolved
@@ -5,19 +5,12 @@
 
 @Injectable()
 export class OidcConfigService {
-<<<<<<< HEAD
-    private configurationLoadedInternal = new Subject<any>();
-
-    public get onConfigurationLoaded(): Observable<any> {
-        return this.configurationLoadedInternal.asObservable();
-=======
     private _onConfigurationLoaded = new Subject<boolean>();
     clientConfiguration: any;
     wellKnownEndpoints: any;
 
     public get onConfigurationLoaded(): Observable<boolean> {
         return this._onConfigurationLoaded.asObservable();
->>>>>>> 6c79ee4c
     }
 
     constructor(private readonly httpClient: HttpClient) {}
@@ -31,15 +24,9 @@
                     this.load_using_stsServer(this.clientConfiguration.stsServer);
                 }),
                 catchError(error => {
-<<<<<<< HEAD
-                    this.loggerService.logError(`OidcConfigService 'load' threw an error on calling ${configUrl}`, error);
-                    this.configurationLoadedInternal.next(null);
-                    return of(error);
-=======
                     console.error(`OidcConfigService 'load' threw an error on calling ${configUrl}`, error);
                     this._onConfigurationLoaded.next(false);
                     return of(false);
->>>>>>> 6c79ee4c
                 })
             )
             .subscribe();
@@ -56,23 +43,12 @@
                     this._onConfigurationLoaded.next(true);
                 }),
                 catchError(error => {
-<<<<<<< HEAD
-                    this.loggerService.logError(`OidcConfigService 'load_using_stsServer' threw an error on calling ${stsServer}`, error);
-                    this.configurationLoadedInternal.next(null);
-                    return of(false);
-                })
-            )
-            .subscribe(wellKnownEndpoints => {
-                this.configurationLoadedInternal.next(wellKnownEndpoints);
-            });
-=======
                     console.error(`OidcConfigService 'load_using_stsServer' threw an error on calling ${stsServer}`, error);
                     this._onConfigurationLoaded.next(false);
                     return of(false);
                 })
             )
             .subscribe();
->>>>>>> 6c79ee4c
     }
 
     load_using_custom_stsServer(url: string) {
@@ -84,22 +60,11 @@
                     this._onConfigurationLoaded.next(true);
                 }),
                 catchError(error => {
-<<<<<<< HEAD
-                    this.loggerService.logError(`OidcConfigService 'load_using_custom_stsServer' threw an error on calling ${url}`, error);
-                    this.configurationLoadedInternal.next(null);
-                    return of(error);
-                })
-            )
-            .subscribe(wellKnownEndpoints => {
-                this.configurationLoadedInternal.next(wellKnownEndpoints);
-            });
-=======
                     console.error(`OidcConfigService 'load_using_custom_stsServer' threw an error on calling ${url}`, error);
                     this._onConfigurationLoaded.next(false);
                     return of(false);
                 })
             )
             .subscribe();
->>>>>>> 6c79ee4c
     }
 }