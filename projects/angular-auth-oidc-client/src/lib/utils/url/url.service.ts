--- conflicted
+++ resolved
@@ -2,11 +2,7 @@
 import { Injectable } from '@angular/core';
 import { Observable, of } from 'rxjs';
 import { map } from 'rxjs/operators';
-<<<<<<< HEAD
 import { OpenIdConfiguration } from '../../config/openid-configuration';
-=======
-import { ConfigurationProvider } from '../../config/provider/config.provider';
->>>>>>> 368411f0
 import { FlowsDataService } from '../../flows/flows-data.service';
 import { LoggerService } from '../../logging/logger.service';
 import { StoragePersistenceService } from '../../storage/storage-persistence.service';
@@ -23,13 +19,8 @@
     private readonly loggerService: LoggerService,
     private readonly flowsDataService: FlowsDataService,
     private readonly flowHelper: FlowHelper,
-<<<<<<< HEAD
     private readonly storagePersistenceService: StoragePersistenceService,
-    private readonly jsrsAsignReducedService: JsrsAsignReducedService
-=======
-    private storagePersistenceService: StoragePersistenceService,
-    private jwtWindowCryptoService: JwtWindowCryptoService
->>>>>>> 368411f0
+    private readonly jwtWindowCryptoService: JwtWindowCryptoService
   ) {}
 
   getUrlParameter(urlToCheck: any, name: any): string {
