import { Component, OnInit } from '@angular/core';
import { OidcClientNotification, OidcSecurityService, PublicConfiguration } from 'angular-auth-oidc-client';
import { Observable } from 'rxjs';

@Component({
    selector: 'app-root',
    templateUrl: 'app.component.html',
})
export class AppComponent implements OnInit {
    configuration: PublicConfiguration;
    isModuleSetUp$: Observable<boolean>;
    userDataChanged$: Observable<OidcClientNotification<any>>;
    userData$: Observable<any>;
    isAuthenticated$: Observable<boolean>;
    constructor(public oidcSecurityService: OidcSecurityService) {}

    ngOnInit() {
        this.configuration = this.oidcSecurityService.configuration;
        this.userData$ = this.oidcSecurityService.userData$;
        this.isAuthenticated$ = this.oidcSecurityService.isAuthenticated$;
        this.isModuleSetUp$ = this.oidcSecurityService.moduleSetup$;

        this.oidcSecurityService.checkAuth().subscribe((isAuthenticated) => console.log('app authenticated', isAuthenticated));
    }

    login() {
        this.oidcSecurityService.authorize();
    }

    logout() {
        this.oidcSecurityService.logoff();
    }
<<<<<<< HEAD
=======

    logoffAndRevokeTokens() {
        this.oidcSecurityService.logoffAndRevokeTokens().subscribe((result) => console.log(result));
    }

    revokeRefreshToken() {
        this.oidcSecurityService.revokeRefreshToken().subscribe((result) => console.log(result));
    }

    revokeAccessToken() {
        this.oidcSecurityService.revokeAccessToken().subscribe((result) => console.log(result));
    }

    private doCallbackLogicIfRequired() {
        // Will do a callback, if the url has a code and state parameter.
        return this.oidcSecurityService.authorizedCallbackWithCode(window.location.toString());
    }
>>>>>>> 28bcf4a0
}
<|MERGE_RESOLUTION|>--- conflicted
+++ resolved
@@ -1,53 +1,50 @@
-import { Component, OnInit } from '@angular/core';
-import { OidcClientNotification, OidcSecurityService, PublicConfiguration } from 'angular-auth-oidc-client';
-import { Observable } from 'rxjs';
-
-@Component({
-    selector: 'app-root',
-    templateUrl: 'app.component.html',
-})
-export class AppComponent implements OnInit {
-    configuration: PublicConfiguration;
-    isModuleSetUp$: Observable<boolean>;
-    userDataChanged$: Observable<OidcClientNotification<any>>;
-    userData$: Observable<any>;
-    isAuthenticated$: Observable<boolean>;
-    constructor(public oidcSecurityService: OidcSecurityService) {}
-
-    ngOnInit() {
-        this.configuration = this.oidcSecurityService.configuration;
-        this.userData$ = this.oidcSecurityService.userData$;
-        this.isAuthenticated$ = this.oidcSecurityService.isAuthenticated$;
-        this.isModuleSetUp$ = this.oidcSecurityService.moduleSetup$;
-
-        this.oidcSecurityService.checkAuth().subscribe((isAuthenticated) => console.log('app authenticated', isAuthenticated));
-    }
-
-    login() {
-        this.oidcSecurityService.authorize();
-    }
-
-    logout() {
-        this.oidcSecurityService.logoff();
-    }
-<<<<<<< HEAD
-=======
-
-    logoffAndRevokeTokens() {
-        this.oidcSecurityService.logoffAndRevokeTokens().subscribe((result) => console.log(result));
-    }
-
-    revokeRefreshToken() {
-        this.oidcSecurityService.revokeRefreshToken().subscribe((result) => console.log(result));
-    }
-
-    revokeAccessToken() {
-        this.oidcSecurityService.revokeAccessToken().subscribe((result) => console.log(result));
-    }
-
-    private doCallbackLogicIfRequired() {
-        // Will do a callback, if the url has a code and state parameter.
-        return this.oidcSecurityService.authorizedCallbackWithCode(window.location.toString());
-    }
->>>>>>> 28bcf4a0
-}
+import { Component, OnInit } from '@angular/core';
+import { OidcClientNotification, OidcSecurityService, PublicConfiguration } from 'angular-auth-oidc-client';
+import { Observable } from 'rxjs';
+
+@Component({
+    selector: 'app-root',
+    templateUrl: 'app.component.html',
+})
+export class AppComponent implements OnInit {
+    configuration: PublicConfiguration;
+    isModuleSetUp$: Observable<boolean>;
+    userDataChanged$: Observable<OidcClientNotification<any>>;
+    userData$: Observable<any>;
+    isAuthenticated$: Observable<boolean>;
+    constructor(public oidcSecurityService: OidcSecurityService) {}
+
+    ngOnInit() {
+        this.configuration = this.oidcSecurityService.configuration;
+        this.userData$ = this.oidcSecurityService.userData$;
+        this.isAuthenticated$ = this.oidcSecurityService.isAuthenticated$;
+        this.isModuleSetUp$ = this.oidcSecurityService.moduleSetup$;
+
+        this.oidcSecurityService.checkAuth().subscribe((isAuthenticated) => console.log('app authenticated', isAuthenticated));
+    }
+
+    login() {
+        this.oidcSecurityService.authorize();
+    }
+
+    logout() {
+        this.oidcSecurityService.logoff();
+    }
+
+    logoffAndRevokeTokens() {
+        this.oidcSecurityService.logoffAndRevokeTokens().subscribe((result) => console.log(result));
+    }
+
+    revokeRefreshToken() {
+        this.oidcSecurityService.revokeRefreshToken().subscribe((result) => console.log(result));
+    }
+
+    revokeAccessToken() {
+        this.oidcSecurityService.revokeAccessToken().subscribe((result) => console.log(result));
+    }
+
+    private doCallbackLogicIfRequired() {
+        // Will do a callback, if the url has a code and state parameter.
+        return this.oidcSecurityService.authorizedCallbackWithCode(window.location.toString());
+    }
+}