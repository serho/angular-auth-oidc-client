--- conflicted
+++ resolved
@@ -108,7 +108,6 @@
       return of(null);
     }
 
-<<<<<<< HEAD
     const idTokenHasExpired = this.authStateService.hasIdTokenExpired(configId);
     const accessTokenHasExpired = this.authStateService.hasAccessTokenExpiredIfExpiryExists(configId);
 
@@ -129,35 +128,22 @@
 
     this.flowsDataService.setSilentRenewRunning(configId);
 
+    if (this.flowHelper.isCurrentFlowCodeFlowWithRefreshTokens(configId)) {
+      // Retrieve Dynamically Set Custom Params for refresh body
+      const customParamsRefresh: { [key: string]: string | number | boolean } = this.storagePersistenceService.read(
+        'storageCustomParamsRefresh',
+        configId
+      );
+
+      // Refresh Session using Refresh tokens
+      return this.refreshSessionRefreshTokenService.refreshSessionWithRefreshTokens(configId, customParamsRefresh);
+    }
+
     // Retrieve Dynamically Set Custom Params
     const customParams: { [key: string]: string | number | boolean } = this.storagePersistenceService.read(
       'storageCustomRequestParams',
       configId
-=======
-        if (this.flowHelper.isCurrentFlowCodeFlowWithRefreshTokens()) {
-          // Retrieve Dynamically Set Custom Params for refresh body
-          const customParamsRefresh: { [key: string]: string | number | boolean } = this.storagePersistenceService.read(
-            'storageCustomParamsRefresh'
-          );
-
-          // Refresh Session using Refresh tokens
-          return this.refreshSessionRefreshTokenService.refreshSessionWithRefreshTokens(customParamsRefresh);
-        }
-
-        // Retrieve Dynamically Set Custom Params
-        const customParams: { [key: string]: string | number | boolean } = this.storagePersistenceService.read(
-          'storageCustomRequestParams'
-        );
-
-        return this.refreshSessionIframeService.refreshSessionWithIframe(customParams);
-      })
->>>>>>> ffff5d67
     );
-
-    if (this.flowHelper.isCurrentFlowCodeFlowWithRefreshTokens(configId)) {
-      // Refresh Session using Refresh tokens
-      return this.refreshSessionRefreshTokenService.refreshSessionWithRefreshTokens(configId, customParams);
-    }
 
     return this.refreshSessionIframeService.refreshSessionWithIframe(configId, customParams);
   }
