--- conflicted
+++ resolved
@@ -347,141 +347,6 @@
   });
 
   describe('validateSignatureIdToken', () => {
-<<<<<<< HEAD
-    it('returns false if null as both parameters is passed', () => {
-      const valueFalse = tokenValidationService.validateSignatureIdToken(null, null, { configId: 'configId1' });
-      expect(valueFalse).toEqual(false);
-    });
-
-    it('returns false if jwtkeys has no keys-property', () => {
-      const valueFalse = tokenValidationService.validateSignatureIdToken(null, { notKeys: '' }, { configId: 'configId1' });
-      expect(valueFalse).toEqual(false);
-    });
-
-    it('returns false if header data has no header data', () => {
-      spyOn(tokenHelperService, 'getHeaderFromToken').and.returnValue({});
-
-      const jwtKeys = {
-        keys: 'someThing',
-      };
-
-      const valueFalse = tokenValidationService.validateSignatureIdToken(null, jwtKeys, { configId: 'configId1' });
-      expect(valueFalse).toEqual(false);
-    });
-
-    it('returns false if header data alg property does not exist in keyalgorithms', () => {
-      spyOn(tokenHelperService, 'getHeaderFromToken').and.returnValue({ alg: 'NOT SUPPORTED ALG' });
-
-      const jwtKeys = {
-        keys: 'someThing',
-      };
-
-      const valueFalse = tokenValidationService.validateSignatureIdToken(null, jwtKeys, { configId: 'configId1' });
-      expect(valueFalse).toEqual(false);
-    });
-
-    it('returns false if header data has kid property and kwtKeys has same kid property but they are not valid with the token', () => {
-      const kid = '5626CE6A8F4F5FCD79C6642345282CA76D337548';
-
-      spyOn(tokenHelperService, 'getHeaderFromToken').and.returnValue({ alg: 'RS256', kid });
-
-      const jwtKeys = {
-        keys: [
-          {
-            kty: 'RSA',
-            use: 'sig',
-            kid,
-            x5t: 'VibOao9PX815xmQjRSgsp20zdUg',
-            e: 'AQAB',
-            n: 'uu3-HK4pLRHJHoEBzFhM516RWx6nybG5yQjH4NbKjfGQ8dtKy1BcGjqfMaEKF8KOK44NbAx7rtBKCO9EKNYkeFvcUzBzVeuu4jWG61XYdTekgv-Dh_Fj8245GocEkbvBbFW6cw-_N59JWqUuiCvb-EOfhcuubUcr44a0AQyNccYNpcXGRcMKy7_L1YhO0AMULqLDDVLFj5glh4TcJ2N5VnJedq1-_JKOxPqD1ni26UOQoWrW16G29KZ1_4Xxf2jX8TAq-4RJEHccdzgZVIO4F5B4MucMZGq8_jMCpiTUsUGDOAMA_AmjxIRHOtO5n6Pt0wofrKoAVhGh2sCTtaQf2Q',
-            x5c: [
-              'MIIDPzCCAiegAwIBAgIQF+HRVxLHII9IlOoQk6BxcjANBgkqhkiG9w0BAQsFADAbMRkwFwYDVQQDDBBzdHMuZGV2LmNlcnQuY29tMB4XDTE5MDIyMDEwMTA0M1oXDTM5MDIyMDEwMTkyOVowGzEZMBcGA1UEAwwQc3RzLmRldi5jZXJ0LmNvbTCCASIwDQYJKoZIhvcNAQEBBQADggEPADCCAQoCggEBALrt/hyuKS0RyR6BAcxYTOdekVsep8mxuckIx+DWyo3xkPHbSstQXBo6nzGhChfCjiuODWwMe67QSgjvRCjWJHhb3FMwc1XrruI1hutV2HU3pIL/g4fxY/NuORqHBJG7wWxVunMPvzefSVqlLogr2/hDn4XLrm1HK+OGtAEMjXHGDaXFxkXDCsu/y9WITtADFC6iww1SxY+YJYeE3CdjeVZyXnatfvySjsT6g9Z4tulDkKFq1tehtvSmdf+F8X9o1/EwKvuESRB3HHc4GVSDuBeQeDLnDGRqvP4zAqYk1LFBgzgDAPwJo8SERzrTuZ+j7dMKH6yqAFYRodrAk7WkH9kCAwEAAaN/MH0wDgYDVR0PAQH/BAQDAgWgMB0GA1UdJQQWMBQGCCsGAQUFBwMCBggrBgEFBQcDATAtBgNVHREEJjAkghBzdHMuZGV2LmNlcnQuY29tghBzdHMuZGV2LmNlcnQuY29tMB0GA1UdDgQWBBQuyHxWP3je6jGMOmOiY+hz47r36jANBgkqhkiG9w0BAQsFAAOCAQEAKEHG7Ga6nb2XiHXDc69KsIJwbO80+LE8HVJojvITILz3juN6/FmK0HmogjU6cYST7m1MyxsVhQQNwJASZ6haBNuBbNzBXfyyfb4kr62t1oDLNwhctHaHaM4sJSf/xIw+YO+Qf7BtfRAVsbM05+QXIi2LycGrzELiXu7KFM0E1+T8UOZ2Qyv7OlCb/pWkYuDgE4w97ox0MhDpvgluxZLpRanOLUCVGrfFaij7gRAhjYPUY3vAEcD8JcFBz1XijU8ozRO6FaG4qg8/JCe+VgoWsMDj3sKB9g0ob6KCyG9L2bdk99PGgvXDQvMYCpkpZzG3XsxOINPd5p0gc209ZOoxTg==',
-            ],
-            alg: 'RS256',
-          },
-        ],
-      };
-
-      const valueFalse = tokenValidationService.validateSignatureIdToken('someNOTMATCHINGIdToken', jwtKeys, { configId: 'configId1' });
-      expect(valueFalse).toEqual(false);
-    });
-
-    it('returns true if header data has kid property and kwtKeys has same kid property and they match with the token', () => {
-      const kid = '5626CE6A8F4F5FCD79C6642345282CA76D337548';
-      const idTokenGood =
-        'eyJhbGciOiJSUzI1NiIsImtpZCI6IjU2MjZDRTZBOEY0RjVGQ0Q3OUM2NjQyMzQ1MjgyQ0E3NkQzMzc1NDgiLCJ0eXAiOiJKV1QiLCJ4NXQiOiJWaWJPYW85UFg4MTV4bVFqUlNnc3AyMHpkVWcifQ.eyJuYmYiOjE1ODk1NTYxODYsImV4cCI6MTU4OTU1NjIxNiwiaXNzIjoiaHR0cHM6Ly9vZmZlcmluZ3NvbHV0aW9ucy1zdHMuYXp1cmV3ZWJzaXRlcy5uZXQiLCJhdWQiOiJhbmd1bGFyQ2xpZW50Iiwibm9uY2UiOiI3YmJjMWUzNDdhNjEzNzM2MmJhMGNmZGE4ZDMxZjllNjQ1UGhVZ0VIRCIsImlhdCI6MTU4OTU1NjE4NiwiYXRfaGFzaCI6IjNnbUdCTlhZVDFnS2liYXNIOFpVVHciLCJzX2hhc2giOiJ4VUZyY2o0a1hieU5MS3VNRFJKYlJBIiwic2lkIjoiaWRpeEtiQ28ySnBJY05RMlNWX0M3QSIsInN1YiI6IjMzNGM2MGM4LWZjNWQtNDI4Yy04NmFhLWJhZmMxYjQ0MWZiNCIsImF1dGhfdGltZSI6MTU4OTU0OTMzNywiaWRwIjoibG9jYWwiLCJhbXIiOlsicHdkIl19.Oj2zm5HsR9VKBnjGMUR08SWv8ZEx5tRivfAv5seEmkWMBkCcmveTsoGKa5CnDOw-bMz08qBGRtojAHSkwsWMI6QycrHr_sAApBu7ZJqEIwRgr4rKhbZKQTkjIH5kWZMG6N27t2CWD49hHvPStC30hN9SgnUYFRaAynYJSTCKsOhicD71ICEp8dYolj1tt6U7YX8ul24NQI1mKFpfIvVDkhhE1IGZolwiYFtKxhoEM-Q_KFj0OIx-Tg6eVnwKUEzCupShmgCaMNsv2H-wXgUBF9BYzFnQTcyb7WGcW9261pGDN4dgLDUaDwEY8abpXGTlg3AbnZcxeLl6jo1IGVP5aA';
-
-      spyOn(tokenHelperService, 'getHeaderFromToken').and.returnValue({ alg: 'RS256', kid });
-
-      const jwtKeys = {
-        keys: [
-          {
-            kty: 'RSA',
-            use: 'sig',
-            kid,
-            x5t: 'VibOao9PX815xmQjRSgsp20zdUg',
-            e: 'AQAB',
-            n: 'uu3-HK4pLRHJHoEBzFhM516RWx6nybG5yQjH4NbKjfGQ8dtKy1BcGjqfMaEKF8KOK44NbAx7rtBKCO9EKNYkeFvcUzBzVeuu4jWG61XYdTekgv-Dh_Fj8245GocEkbvBbFW6cw-_N59JWqUuiCvb-EOfhcuubUcr44a0AQyNccYNpcXGRcMKy7_L1YhO0AMULqLDDVLFj5glh4TcJ2N5VnJedq1-_JKOxPqD1ni26UOQoWrW16G29KZ1_4Xxf2jX8TAq-4RJEHccdzgZVIO4F5B4MucMZGq8_jMCpiTUsUGDOAMA_AmjxIRHOtO5n6Pt0wofrKoAVhGh2sCTtaQf2Q',
-            x5c: [
-              'MIIDPzCCAiegAwIBAgIQF+HRVxLHII9IlOoQk6BxcjANBgkqhkiG9w0BAQsFADAbMRkwFwYDVQQDDBBzdHMuZGV2LmNlcnQuY29tMB4XDTE5MDIyMDEwMTA0M1oXDTM5MDIyMDEwMTkyOVowGzEZMBcGA1UEAwwQc3RzLmRldi5jZXJ0LmNvbTCCASIwDQYJKoZIhvcNAQEBBQADggEPADCCAQoCggEBALrt/hyuKS0RyR6BAcxYTOdekVsep8mxuckIx+DWyo3xkPHbSstQXBo6nzGhChfCjiuODWwMe67QSgjvRCjWJHhb3FMwc1XrruI1hutV2HU3pIL/g4fxY/NuORqHBJG7wWxVunMPvzefSVqlLogr2/hDn4XLrm1HK+OGtAEMjXHGDaXFxkXDCsu/y9WITtADFC6iww1SxY+YJYeE3CdjeVZyXnatfvySjsT6g9Z4tulDkKFq1tehtvSmdf+F8X9o1/EwKvuESRB3HHc4GVSDuBeQeDLnDGRqvP4zAqYk1LFBgzgDAPwJo8SERzrTuZ+j7dMKH6yqAFYRodrAk7WkH9kCAwEAAaN/MH0wDgYDVR0PAQH/BAQDAgWgMB0GA1UdJQQWMBQGCCsGAQUFBwMCBggrBgEFBQcDATAtBgNVHREEJjAkghBzdHMuZGV2LmNlcnQuY29tghBzdHMuZGV2LmNlcnQuY29tMB0GA1UdDgQWBBQuyHxWP3je6jGMOmOiY+hz47r36jANBgkqhkiG9w0BAQsFAAOCAQEAKEHG7Ga6nb2XiHXDc69KsIJwbO80+LE8HVJojvITILz3juN6/FmK0HmogjU6cYST7m1MyxsVhQQNwJASZ6haBNuBbNzBXfyyfb4kr62t1oDLNwhctHaHaM4sJSf/xIw+YO+Qf7BtfRAVsbM05+QXIi2LycGrzELiXu7KFM0E1+T8UOZ2Qyv7OlCb/pWkYuDgE4w97ox0MhDpvgluxZLpRanOLUCVGrfFaij7gRAhjYPUY3vAEcD8JcFBz1XijU8ozRO6FaG4qg8/JCe+VgoWsMDj3sKB9g0ob6KCyG9L2bdk99PGgvXDQvMYCpkpZzG3XsxOINPd5p0gc209ZOoxTg==',
-            ],
-            alg: 'RS256',
-          },
-        ],
-      };
-
-      const valueFalse = tokenValidationService.validateSignatureIdToken(idTokenGood, jwtKeys, { configId: 'configId1' });
-      expect(valueFalse).toEqual(true);
-    });
-  });
-
-  describe('validateIdTokenAtHash', () => {
-    it('returns true if sha is sha256 and generated hash equals atHash param', () => {
-      const accessToken = 'iGU3DhbPoDljiYtr0oepxi7zpT8BsjdU7aaXcdq-DPk';
-      const atHash = '-ODC_7Go_UIUTC8nP4k2cA';
-
-      const result = tokenValidationService.validateIdTokenAtHash(accessToken, atHash, '256', { configId: 'configId1' });
-      expect(result).toEqual(true);
-    });
-
-    it('returns false if sha is sha256 and generated hash does not equal atHash param', () => {
-      const accessToken =
-        'eyJ0eXAiOiJKV1QiLCJhbGciOiJSUzI1NiIsImtpZCI6Ilg1ZVhrNHh5b2pORnVtMWtsMll0djhkbE5QNC1jNTdkTzZRR1RWQndhTmsifQ.eyJleHAiOjE1ODkyMTAwODYsIm5iZiI6MTU4OTIwNjQ4NiwidmVyIjoiMS4wIiwiaXNzIjoiaHR0cHM6Ly9kYW1pZW5ib2QuYjJjbG9naW4uY29tL2EwOTU4ZjQ1LTE5NWItNDAzNi05MjU5LWRlMmY3ZTU5NGRiNi92Mi4wLyIsInN1YiI6ImY4MzZmMzgwLTNjNjQtNDgwMi04ZGJjLTAxMTk4MWMwNjhmNSIsImF1ZCI6ImYxOTM0YTZlLTk1OGQtNDE5OC05ZjM2LTYxMjdjZmM0Y2RiMyIsIm5vbmNlIjoiMDA3YzQxNTNiNmEwNTE3YzBlNDk3NDc2ZmIyNDk5NDhlYzVjbE92UVEiLCJpYXQiOjE1ODkyMDY0ODYsImF1dGhfdGltZSI6MTU4OTIwNjQ4NiwibmFtZSI6ImRhbWllbmJvZCIsImVtYWlscyI6WyJkYW1pZW5AZGFtaWVuYm9kLm9ubWljcm9zb2Z0LmNvbSJdLCJ0ZnAiOiJCMkNfMV9iMmNwb2xpY3lkYW1pZW4iLCJhdF9oYXNoIjoiWmswZktKU19wWWhPcE04SUJhMTJmdyJ9.E5Z-0kOzNU7LBkeVHHMyNoER8TUapGzUUfXmW6gVu4v6QMM5fQ4sJ7KC8PHh8lBFYiCnaDiTtpn3QytUwjXEFnLDAX5qcZT1aPoEgL_OmZMC-8y-4GyHp35l7VFD4iNYM9fJmLE8SYHTVl7eWPlXSyz37Ip0ciiV0Fd6eoksD_aVc-hkIqngDfE4fR8ZKfv4yLTNN_SfknFfuJbZ56yN-zIBL4GkuHsbQCBYpjtWQ62v98p1jO7NhHKV5JP2ec_Ge6oYc_bKTrE6OIX38RJ2rIm7zU16mtdjnl_350Nw3ytHcTPnA1VpP_VLElCfe83jr5aDHc_UQRYaAcWlOgvmVg';
-      const atHash = 'bad';
-
-      const result = tokenValidationService.validateIdTokenAtHash(accessToken, atHash, '256', { configId: 'configId1' });
-      expect(result).toEqual(false);
-    });
-
-    it('returns true if sha is sha256 and generated hash does equal atHash param', () => {
-      const accessToken =
-        'eyJ0eXAiOiJKV1QiLCJhbGciOiJSUzI1NiIsImtpZCI6Ilg1ZVhrNHh5b2pORnVtMWtsMll0djhkbE5QNC1jNTdkTzZRR1RWQndhTmsifQ.eyJleHAiOjE1ODkyMTAwODYsIm5iZiI6MTU4OTIwNjQ4NiwidmVyIjoiMS4wIiwiaXNzIjoiaHR0cHM6Ly9kYW1pZW5ib2QuYjJjbG9naW4uY29tL2EwOTU4ZjQ1LTE5NWItNDAzNi05MjU5LWRlMmY3ZTU5NGRiNi92Mi4wLyIsInN1YiI6ImY4MzZmMzgwLTNjNjQtNDgwMi04ZGJjLTAxMTk4MWMwNjhmNSIsImF1ZCI6ImYxOTM0YTZlLTk1OGQtNDE5OC05ZjM2LTYxMjdjZmM0Y2RiMyIsIm5vbmNlIjoiMDA3YzQxNTNiNmEwNTE3YzBlNDk3NDc2ZmIyNDk5NDhlYzVjbE92UVEiLCJpYXQiOjE1ODkyMDY0ODYsImF1dGhfdGltZSI6MTU4OTIwNjQ4NiwibmFtZSI6ImRhbWllbmJvZCIsImVtYWlscyI6WyJkYW1pZW5AZGFtaWVuYm9kLm9ubWljcm9zb2Z0LmNvbSJdLCJ0ZnAiOiJCMkNfMV9iMmNwb2xpY3lkYW1pZW4iLCJhdF9oYXNoIjoiWmswZktKU19wWWhPcE04SUJhMTJmdyJ9.E5Z-0kOzNU7LBkeVHHMyNoER8TUapGzUUfXmW6gVu4v6QMM5fQ4sJ7KC8PHh8lBFYiCnaDiTtpn3QytUwjXEFnLDAX5qcZT1aPoEgL_OmZMC-8y-4GyHp35l7VFD4iNYM9fJmLE8SYHTVl7eWPlXSyz37Ip0ciiV0Fd6eoksD_aVc-hkIqngDfE4fR8ZKfv4yLTNN_SfknFfuJbZ56yN-zIBL4GkuHsbQCBYpjtWQ62v98p1jO7NhHKV5JP2ec_Ge6oYc_bKTrE6OIX38RJ2rIm7zU16mtdjnl_350Nw3ytHcTPnA1VpP_VLElCfe83jr5aDHc_UQRYaAcWlOgvmVg';
-      const atHash = 'good';
-
-      spyOn(jsrsAsignReducedService, 'generateAtHash').and.returnValues('notEqualsGood', 'good');
-
-      const result = tokenValidationService.validateIdTokenAtHash(accessToken, atHash, '256', { configId: 'configId1' });
-      expect(result).toEqual(true);
-    });
-
-    it('returns false if sha is sha384 and generated hash does not equal atHash param', () => {
-      const accessToken =
-        'eyJ0eXAiOiJKV1QiLCJhbGciOiJSUzI1NiIsImtpZCI6Ilg1ZVhrNHh5b2pORnVtMWtsMll0djhkbE5QNC1jNTdkTzZRR1RWQndhTmsifQ.eyJleHAiOjE1ODkyMTAwODYsIm5iZiI6MTU4OTIwNjQ4NiwidmVyIjoiMS4wIiwiaXNzIjoiaHR0cHM6Ly9kYW1pZW5ib2QuYjJjbG9naW4uY29tL2EwOTU4ZjQ1LTE5NWItNDAzNi05MjU5LWRlMmY3ZTU5NGRiNi92Mi4wLyIsInN1YiI6ImY4MzZmMzgwLTNjNjQtNDgwMi04ZGJjLTAxMTk4MWMwNjhmNSIsImF1ZCI6ImYxOTM0YTZlLTk1OGQtNDE5OC05ZjM2LTYxMjdjZmM0Y2RiMyIsIm5vbmNlIjoiMDA3YzQxNTNiNmEwNTE3YzBlNDk3NDc2ZmIyNDk5NDhlYzVjbE92UVEiLCJpYXQiOjE1ODkyMDY0ODYsImF1dGhfdGltZSI6MTU4OTIwNjQ4NiwibmFtZSI6ImRhbWllbmJvZCIsImVtYWlscyI6WyJkYW1pZW5AZGFtaWVuYm9kLm9ubWljcm9zb2Z0LmNvbSJdLCJ0ZnAiOiJCMkNfMV9iMmNwb2xpY3lkYW1pZW4iLCJhdF9oYXNoIjoiWmswZktKU19wWWhPcE04SUJhMTJmdyJ9.E5Z-0kOzNU7LBkeVHHMyNoER8TUapGzUUfXmW6gVu4v6QMM5fQ4sJ7KC8PHh8lBFYiCnaDiTtpn3QytUwjXEFnLDAX5qcZT1aPoEgL_OmZMC-8y-4GyHp35l7VFD4iNYM9fJmLE8SYHTVl7eWPlXSyz37Ip0ciiV0Fd6eoksD_aVc-hkIqngDfE4fR8ZKfv4yLTNN_SfknFfuJbZ56yN-zIBL4GkuHsbQCBYpjtWQ62v98p1jO7NhHKV5JP2ec_Ge6oYc_bKTrE6OIX38RJ2rIm7zU16mtdjnl_350Nw3ytHcTPnA1VpP_VLElCfe83jr5aDHc_UQRYaAcWlOgvmVg';
-      const atHash = 'bad';
-
-      const result = tokenValidationService.validateIdTokenAtHash(accessToken, atHash, '384', { configId: 'configId1' });
-      expect(result).toEqual(false);
-    });
-
-    it('returns false if sha is sha512 and generated hash does not equal atHash param', () => {
-      const accessToken =
-        'eyJ0eXAiOiJKV1QiLCJhbGciOiJSUzI1NiIsImtpZCI6Ilg1ZVhrNHh5b2pORnVtMWtsMll0djhkbE5QNC1jNTdkTzZRR1RWQndhTmsifQ.eyJleHAiOjE1ODkyMTAwODYsIm5iZiI6MTU4OTIwNjQ4NiwidmVyIjoiMS4wIiwiaXNzIjoiaHR0cHM6Ly9kYW1pZW5ib2QuYjJjbG9naW4uY29tL2EwOTU4ZjQ1LTE5NWItNDAzNi05MjU5LWRlMmY3ZTU5NGRiNi92Mi4wLyIsInN1YiI6ImY4MzZmMzgwLTNjNjQtNDgwMi04ZGJjLTAxMTk4MWMwNjhmNSIsImF1ZCI6ImYxOTM0YTZlLTk1OGQtNDE5OC05ZjM2LTYxMjdjZmM0Y2RiMyIsIm5vbmNlIjoiMDA3YzQxNTNiNmEwNTE3YzBlNDk3NDc2ZmIyNDk5NDhlYzVjbE92UVEiLCJpYXQiOjE1ODkyMDY0ODYsImF1dGhfdGltZSI6MTU4OTIwNjQ4NiwibmFtZSI6ImRhbWllbmJvZCIsImVtYWlscyI6WyJkYW1pZW5AZGFtaWVuYm9kLm9ubWljcm9zb2Z0LmNvbSJdLCJ0ZnAiOiJCMkNfMV9iMmNwb2xpY3lkYW1pZW4iLCJhdF9oYXNoIjoiWmswZktKU19wWWhPcE04SUJhMTJmdyJ9.E5Z-0kOzNU7LBkeVHHMyNoER8TUapGzUUfXmW6gVu4v6QMM5fQ4sJ7KC8PHh8lBFYiCnaDiTtpn3QytUwjXEFnLDAX5qcZT1aPoEgL_OmZMC-8y-4GyHp35l7VFD4iNYM9fJmLE8SYHTVl7eWPlXSyz37Ip0ciiV0Fd6eoksD_aVc-hkIqngDfE4fR8ZKfv4yLTNN_SfknFfuJbZ56yN-zIBL4GkuHsbQCBYpjtWQ62v98p1jO7NhHKV5JP2ec_Ge6oYc_bKTrE6OIX38RJ2rIm7zU16mtdjnl_350Nw3ytHcTPnA1VpP_VLElCfe83jr5aDHc_UQRYaAcWlOgvmVg';
-      const atHash = 'bad';
-
-      const result = tokenValidationService.validateIdTokenAtHash(accessToken, atHash, '512', { configId: 'configId1' });
-      expect(result).toEqual(false);
-    });
-=======
     it(
       'returns false if null as both parameters is passed',
       waitForAsync(() => {
@@ -667,7 +532,6 @@
         });
       })
     );
->>>>>>> ca87a45f
   });
 
   describe('validateStateFromHashCallback', () => {
