import { Component, OnDestroy, OnInit } from '@angular/core';
import { EventsService, EventTypes, OidcClientNotification, OidcSecurityService, PublicConfiguration } from 'angular-auth-oidc-client';
import { Observable } from 'rxjs';
import { filter } from 'rxjs/operators';

@Component({
    selector: 'app-root',
    templateUrl: 'app.component.html',
})
export class AppComponent implements OnInit, OnDestroy {
    configuration: PublicConfiguration;
    isModuleSetUp$: Observable<OidcClientNotification>;
    userDataChanged$: Observable<OidcClientNotification>;
    isAuthenticated: boolean;

    constructor(public oidcSecurityService: OidcSecurityService, private readonly eventsService: EventsService) {
        this.oidcSecurityService.setupModule();
        if (this.oidcSecurityService.moduleSetup) {
            this.doCallbackLogicIfRequired();
        } else {
            this.oidcSecurityService.onModuleSetup.subscribe(() => {
                this.doCallbackLogicIfRequired();
            });
        }
    }

    ngOnInit() {
        this.configuration = this.oidcSecurityService.configuration;

        this.isModuleSetUp$ = this.eventsService
            .registerForEvents()
            .pipe(filter((notification: OidcClientNotification) => notification.type === EventTypes.ModuleSetup));

<<<<<<< HEAD
        this.isConfigurationLoaded$ = this.eventsService
            .registerForEvents()
            .pipe(filter((notification: OidcClientNotification) => notification.type === EventTypes.ConfigLoaded));

        this.userDataChanged$ = this.eventsService
            .registerForEvents()
            .pipe(filter((notification: OidcClientNotification) => notification.type === EventTypes.UserDataChanged));

=======
>>>>>>> cdfb435a
        this.oidcSecurityService.getIsAuthorized().subscribe((auth) => {
            this.isAuthenticated = auth;
        });
    }

    ngOnDestroy(): void {}

    login() {
        this.oidcSecurityService.authorize();
    }

    logout() {
        this.oidcSecurityService.logoff();
    }

    private doCallbackLogicIfRequired() {
        // Will do a callback, if the url has a code and state parameter.
        this.oidcSecurityService.authorizedCallbackWithCode(window.location.toString());
    }
}
<|MERGE_RESOLUTION|>--- conflicted
+++ resolved
@@ -1,64 +1,57 @@
-import { Component, OnDestroy, OnInit } from '@angular/core';
-import { EventsService, EventTypes, OidcClientNotification, OidcSecurityService, PublicConfiguration } from 'angular-auth-oidc-client';
-import { Observable } from 'rxjs';
-import { filter } from 'rxjs/operators';
-
-@Component({
-    selector: 'app-root',
-    templateUrl: 'app.component.html',
-})
-export class AppComponent implements OnInit, OnDestroy {
-    configuration: PublicConfiguration;
-    isModuleSetUp$: Observable<OidcClientNotification>;
-    userDataChanged$: Observable<OidcClientNotification>;
-    isAuthenticated: boolean;
-
-    constructor(public oidcSecurityService: OidcSecurityService, private readonly eventsService: EventsService) {
-        this.oidcSecurityService.setupModule();
-        if (this.oidcSecurityService.moduleSetup) {
-            this.doCallbackLogicIfRequired();
-        } else {
-            this.oidcSecurityService.onModuleSetup.subscribe(() => {
-                this.doCallbackLogicIfRequired();
-            });
-        }
-    }
-
-    ngOnInit() {
-        this.configuration = this.oidcSecurityService.configuration;
-
-        this.isModuleSetUp$ = this.eventsService
-            .registerForEvents()
-            .pipe(filter((notification: OidcClientNotification) => notification.type === EventTypes.ModuleSetup));
-
-<<<<<<< HEAD
-        this.isConfigurationLoaded$ = this.eventsService
-            .registerForEvents()
-            .pipe(filter((notification: OidcClientNotification) => notification.type === EventTypes.ConfigLoaded));
-
-        this.userDataChanged$ = this.eventsService
-            .registerForEvents()
-            .pipe(filter((notification: OidcClientNotification) => notification.type === EventTypes.UserDataChanged));
-
-=======
->>>>>>> cdfb435a
-        this.oidcSecurityService.getIsAuthorized().subscribe((auth) => {
-            this.isAuthenticated = auth;
-        });
-    }
-
-    ngOnDestroy(): void {}
-
-    login() {
-        this.oidcSecurityService.authorize();
-    }
-
-    logout() {
-        this.oidcSecurityService.logoff();
-    }
-
-    private doCallbackLogicIfRequired() {
-        // Will do a callback, if the url has a code and state parameter.
-        this.oidcSecurityService.authorizedCallbackWithCode(window.location.toString());
-    }
-}
+import { Component, OnDestroy, OnInit } from '@angular/core';
+import { EventsService, EventTypes, OidcClientNotification, OidcSecurityService, PublicConfiguration } from 'angular-auth-oidc-client';
+import { Observable } from 'rxjs';
+import { filter } from 'rxjs/operators';
+
+@Component({
+    selector: 'app-root',
+    templateUrl: 'app.component.html',
+})
+export class AppComponent implements OnInit, OnDestroy {
+    configuration: PublicConfiguration;
+    isModuleSetUp$: Observable<OidcClientNotification>;
+    isAuthenticated: boolean;
+    userData: any;
+
+    constructor(public oidcSecurityService: OidcSecurityService, private readonly eventsService: EventsService) {
+        this.oidcSecurityService.setupModule();
+        if (this.oidcSecurityService.moduleSetup) {
+            this.doCallbackLogicIfRequired();
+        } else {
+            this.oidcSecurityService.onModuleSetup.subscribe(() => {
+                this.doCallbackLogicIfRequired();
+            });
+        }
+    }
+
+    ngOnInit() {
+        this.configuration = this.oidcSecurityService.configuration;
+
+        this.isModuleSetUp$ = this.eventsService
+            .registerForEvents()
+            .pipe(filter((notification: OidcClientNotification) => notification.type === EventTypes.ModuleSetup));
+
+        this.oidcSecurityService.getIsAuthorized().subscribe((auth) => {
+            this.isAuthenticated = auth;
+        });
+
+        this.oidcSecurityService.getUserData().subscribe((userData) => {
+            this.userData = userData;
+        });
+    }
+
+    ngOnDestroy(): void {}
+
+    login() {
+        this.oidcSecurityService.authorize();
+    }
+
+    logout() {
+        this.oidcSecurityService.logoff();
+    }
+
+    private doCallbackLogicIfRequired() {
+        // Will do a callback, if the url has a code and state parameter.
+        this.oidcSecurityService.authorizedCallbackWithCode(window.location.toString());
+    }
+}