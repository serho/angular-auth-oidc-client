--- conflicted
+++ resolved
@@ -32,7 +32,6 @@
       return throwError(() => new Error('Could not read PAR endpoint from authWellKnownEndpoints'));
     }
 
-<<<<<<< HEAD
     return from(this.urlService.createBodyForParCodeFlowRequest(configId, customParams)).pipe(
       switchMap((data) => {
         return this.dataService.post(parEndpoint, data, configId, headers).pipe(
@@ -49,28 +48,9 @@
             const errorMessage = `There was an error on ParService postParRequest`;
             this.loggerService.logError(configId, errorMessage, error);
 
-            return throwError(errorMessage);
+            return throwError(() => new Error(errorMessage));
           })
         );
-=======
-    const data = this.urlService.createBodyForParCodeFlowRequest(configId, customParams);
-
-    return this.dataService.post(parEndpoint, data, configId, headers).pipe(
-      retry(2),
-      map((response: any) => {
-        this.loggerService.logDebug(configId, 'par response: ', response);
-
-        return {
-          expiresIn: response.expires_in,
-          requestUri: response.request_uri,
-        };
-      }),
-      catchError((error) => {
-        const errorMessage = `There was an error on ParService postParRequest`;
-        this.loggerService.logError(configId, errorMessage, error);
-
-        return throwError(() => new Error(errorMessage));
->>>>>>> 449be6f7
       })
     );
   }
