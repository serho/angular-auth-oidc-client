import { Injectable } from '@angular/core';
import { Observable } from 'rxjs';
import { AuthOptions } from './auth-options';
import { AuthStateService } from './authState/auth-state.service';
import { CallbackService } from './callback/callback.service';
import { RefreshSessionService } from './callback/refresh-session.service';
import { CheckAuthService } from './check-auth.service';
import { ConfigurationProvider } from './config/config.provider';
import { PublicConfiguration } from './config/public-configuration';
import { FlowsDataService } from './flows/flows-data.service';
import { CheckSessionService } from './iframe/check-session.service';
import { LoginResponse } from './login/login-response';
import { LoginService } from './login/login.service';
import { PopupOptions } from './login/popup/popup-options';
import { LogoffRevocationService } from './logoffRevoke/logoff-revocation.service';
import { StoragePersistenceService } from './storage/storage-persistence.service';
import { UserService } from './userData/user-service';
import { TokenHelperService } from './utils/tokenHelper/oidc-token-helper.service';
import { LoginResponse } from './login/login-response';
import { TokenResponse } from './tokens/token-response';

@Injectable()
export class OidcSecurityService {
  /**
   * Gets the currently active OpenID configuration.
   */
  get configuration(): PublicConfiguration {
    const openIDConfiguration = this.configurationProvider.getOpenIDConfiguration();

    return {
      configuration: openIDConfiguration,
      wellknown: this.storagePersistenceService.read('authWellKnownEndPoints'),
    };
  }

  /**
   * Provides information about the user after they have logged in.
   */
  get userData$(): Observable<any> {
    return this.userService.userData$;
  }

  /**
   * Emits each time an authorization event occurs. Returns true if the user is authenticated and false if they are not.
   */
  get isAuthenticated$(): Observable<boolean> {
    return this.authStateService.authorized$;
  }

  /**
   * Emits each time the server sends a CheckSession event and the value changed. This property will always return
   * true.
   */
  get checkSessionChanged$(): Observable<boolean> {
    return this.checkSessionService.checkSessionChanged$;
  }

  /**
   * Emits on possible STS callback. The observable will never contain a value.
   */
  get stsCallback$(): Observable<any> {
    return this.callbackService.stsCallback$;
  }

  constructor(
    private checkSessionService: CheckSessionService,
    private checkAuthService: CheckAuthService,
    private userService: UserService,
    private tokenHelperService: TokenHelperService,
    private configurationProvider: ConfigurationProvider,
    private authStateService: AuthStateService,
    private flowsDataService: FlowsDataService,
    private callbackService: CallbackService,
    private logoffRevocationService: LogoffRevocationService,
    private loginService: LoginService,
    private storagePersistenceService: StoragePersistenceService,
    private refreshSessionService: RefreshSessionService
  ) {}

<<<<<<< HEAD
  checkAuth(url?: string): Observable<LoginResponse> {
    return this.checkAuthService.checkAuth(url);
  }

  checkAuthIncludingServer(): Observable<LoginResponse> {
=======
  /**
   * Starts the complete setup flow. Calling will start the entire authentication flow, and the returned observable
   * will denote whether the user was successfully authenticated.
   *
   * @param url The url to perform the authorization on the behalf of.
   */
  checkAuth(url?: string): Observable<boolean> {
    return this.checkAuthService.checkAuth(url);
  }

  /**
   * Checks the server for an authenticated session using the iframe silent renew if not locally authenticated.
   */
  checkAuthIncludingServer(): Observable<boolean> {
>>>>>>> debcb339
    return this.checkAuthService.checkAuthIncludingServer();
  }

  /**
   * Returns the access token for the login scenario.
   */
  getToken(): string {
    return this.authStateService.getAccessToken();
  }

  /**
   * Returns the ID token for the login scenario.
   */
  getIdToken(): string {
    return this.authStateService.getIdToken();
  }

  /**
   * Returns the refresh token, if present, for the login scenario.
   */
  getRefreshToken(): string {
    return this.authStateService.getRefreshToken();
  }

  /**
   * Returns the payload from the ID token.
   *
   * @param encode Set to true if the payload is base64 encoded
   */
  getPayloadFromIdToken(encode = false): any {
    const token = this.getIdToken();
    return this.tokenHelperService.getPayloadFromToken(token, encode);
  }

  /**
   * Sets a custom state for the authorize request.
   *
   * @param state The state to set.
   */
  setState(state: string): void {
    this.flowsDataService.setAuthStateControl(state);
  }

  /**
   * Gets the state value used for the authorize request.
   */
  getState(): string {
    return this.flowsDataService.getAuthStateControl();
  }

  /**
   * Redirects the user to the STS to begin the authentication process.
   *
   * @param authOptions The custom options for the the authentication request.
   */
  // Code Flow with PCKE or Implicit Flow
  authorize(authOptions?: AuthOptions): void {
    if (authOptions?.customParams) {
      this.storagePersistenceService.write('storageCustomRequestParams', authOptions.customParams);
    }

    this.loginService.login(authOptions);
  }

  /**
   * Opens the STS in a new window to begin the authentication process.
   *
   * @param authOptions The custom options for the authentication request.
   * @param popupOptions The configuration for the popup window.
   */
  authorizeWithPopUp(authOptions?: AuthOptions, popupOptions?: PopupOptions): Observable<LoginResponse> {
    if (authOptions?.customParams) {
      this.storagePersistenceService.write('storageCustomRequestParams', authOptions.customParams);
    }

    return this.loginService.loginWithPopUp(authOptions, popupOptions);
  }

  /**
   * Manually refreshes the session.
   *
   * @param customParams Custom parameters to pass to the refresh request.
   */
  forceRefreshSession(customParams?: { [key: string]: string | number | boolean }): Observable<TokenResponse> {
    if (customParams) {
      this.storagePersistenceService.write('storageCustomRequestParams', customParams);
    }

    return this.refreshSessionService.forceRefreshSession(customParams);
  }

  /**
   * Revokes the refresh token (if present) and the access token on the server and then performs the logoff operation.
   *
   * @param urlHandler An optional url handler for the logoff request.
   */
  // The refresh token and and the access token are revoked on the server. If the refresh token does not exist
  // only the access token is revoked. Then the logout run.
  logoffAndRevokeTokens(urlHandler?: (url: string) => any): Observable<any> {
    return this.logoffRevocationService.logoffAndRevokeTokens(urlHandler);
  }

<<<<<<< HEAD
  // Logs out on the server and the local client.
  // If the server state has changed, check session, then only a local logout.
  logoff(authOptions?: AuthOptions) {
    const { urlHandler, customParams } = authOptions || {};
    return this.logoffRevocationService.logoff(urlHandler, customParams);
=======
  /**
   * Logs out on the server and the local client. If the server state has changed, confirmed via checksession,
   * then only a local logout is performed.
   *
   * @param urlHandler
   */
  logoff(urlHandler?: (url: string) => any): void {
    return this.logoffRevocationService.logoff(urlHandler);
>>>>>>> debcb339
  }

  /**
   * Logs the user out of the application without logging them out of the server.
   */
  logoffLocal(): void {
    return this.logoffRevocationService.logoffLocal();
  }

  /**
   * Revokes an access token on the STS. This is only required in the code flow with refresh tokens. If no token is
   * provided, then the token from the storage is revoked. You can pass any token to revoke.
   * https://tools.ietf.org/html/rfc7009
   *
   * @param accessToken The access token to revoke.
   */
  revokeAccessToken(accessToken?: any): Observable<any> {
    return this.logoffRevocationService.revokeAccessToken(accessToken);
  }

  /**
   * Revokes a refresh token on the STS. This is only required in the code flow with refresh tokens. If no token is
   * provided, then the token from the storage is revoked. You can pass any token to revoke.
   * https://tools.ietf.org/html/rfc7009
   *
   * @param refreshToken The access token to revoke.
   */
  revokeRefreshToken(refreshToken?: any): Observable<any> {
    return this.logoffRevocationService.revokeRefreshToken(refreshToken);
  }

<<<<<<< HEAD
  getEndSessionUrl(customParams?: { [p: string]: string | number | boolean }): string | null {
    return this.logoffRevocationService.getEndSessionUrl(customParams);
=======
  /**
   * Creates the end session URL which can be used to implement an alternate server logout.
   */
  getEndSessionUrl(): string | null {
    return this.logoffRevocationService.getEndSessionUrl();
>>>>>>> debcb339
  }
}<|MERGE_RESOLUTION|>--- conflicted
+++ resolved
@@ -14,10 +14,9 @@
 import { PopupOptions } from './login/popup/popup-options';
 import { LogoffRevocationService } from './logoffRevoke/logoff-revocation.service';
 import { StoragePersistenceService } from './storage/storage-persistence.service';
+import { TokenResponse } from './tokens/token-response';
 import { UserService } from './userData/user-service';
 import { TokenHelperService } from './utils/tokenHelper/oidc-token-helper.service';
-import { LoginResponse } from './login/login-response';
-import { TokenResponse } from './tokens/token-response';
 
 @Injectable()
 export class OidcSecurityService {
@@ -77,28 +76,20 @@
     private refreshSessionService: RefreshSessionService
   ) {}
 
-<<<<<<< HEAD
+  /**
+   * Starts the complete setup flow. Calling will start the entire authentication flow, and the returned observable
+   * will denote whether the user was successfully authenticated including the user data and the access token
+   *
+   * @param url The url to perform the authorization on the behalf of.
+   */
   checkAuth(url?: string): Observable<LoginResponse> {
     return this.checkAuthService.checkAuth(url);
   }
 
+  /**
+   * Checks the server for an authenticated session using the iframe silent renew if not locally authenticated.
+   */
   checkAuthIncludingServer(): Observable<LoginResponse> {
-=======
-  /**
-   * Starts the complete setup flow. Calling will start the entire authentication flow, and the returned observable
-   * will denote whether the user was successfully authenticated.
-   *
-   * @param url The url to perform the authorization on the behalf of.
-   */
-  checkAuth(url?: string): Observable<boolean> {
-    return this.checkAuthService.checkAuth(url);
-  }
-
-  /**
-   * Checks the server for an authenticated session using the iframe silent renew if not locally authenticated.
-   */
-  checkAuthIncludingServer(): Observable<boolean> {
->>>>>>> debcb339
     return this.checkAuthService.checkAuthIncludingServer();
   }
 
@@ -201,22 +192,15 @@
     return this.logoffRevocationService.logoffAndRevokeTokens(urlHandler);
   }
 
-<<<<<<< HEAD
-  // Logs out on the server and the local client.
-  // If the server state has changed, check session, then only a local logout.
+  /**
+   * Logs out on the server and the local client. If the server state has changed, confirmed via check session,
+   * then only a local logout is performed.
+   *
+   * @param authOptions
+   */
   logoff(authOptions?: AuthOptions) {
     const { urlHandler, customParams } = authOptions || {};
     return this.logoffRevocationService.logoff(urlHandler, customParams);
-=======
-  /**
-   * Logs out on the server and the local client. If the server state has changed, confirmed via checksession,
-   * then only a local logout is performed.
-   *
-   * @param urlHandler
-   */
-  logoff(urlHandler?: (url: string) => any): void {
-    return this.logoffRevocationService.logoff(urlHandler);
->>>>>>> debcb339
   }
 
   /**
@@ -248,15 +232,12 @@
     return this.logoffRevocationService.revokeRefreshToken(refreshToken);
   }
 
-<<<<<<< HEAD
+  /**
+   * Creates the end session URL which can be used to implement an alternate server logout.
+   *
+   * @param customParams
+   */
   getEndSessionUrl(customParams?: { [p: string]: string | number | boolean }): string | null {
     return this.logoffRevocationService.getEndSessionUrl(customParams);
-=======
-  /**
-   * Creates the end session URL which can be used to implement an alternate server logout.
-   */
-  getEndSessionUrl(): string | null {
-    return this.logoffRevocationService.getEndSessionUrl();
->>>>>>> debcb339
   }
 }