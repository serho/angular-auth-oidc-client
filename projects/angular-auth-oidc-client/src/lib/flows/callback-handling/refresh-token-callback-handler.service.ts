import { HttpErrorResponse, HttpHeaders } from '@angular/common/http';
import { Injectable } from '@angular/core';
import { Observable, of, throwError, timer } from 'rxjs';
import { catchError, mergeMap, retryWhen, switchMap } from 'rxjs/operators';
import { DataService } from '../../api/data.service';
import { ConfigurationProvider } from '../../config/provider/config.provider';
import { LoggerService } from '../../logging/logger.service';
import { StoragePersistenceService } from '../../storage/storage-persistence.service';
import { UrlService } from '../../utils/url/url.service';
import { CallbackContext } from '../callback-context';

@Injectable()
export class RefreshTokenCallbackHandlerService {
  constructor(
    private readonly urlService: UrlService,
    private readonly loggerService: LoggerService,
    private readonly configurationProvider: ConfigurationProvider,
    private readonly dataService: DataService,
    private readonly storagePersistenceService: StoragePersistenceService
  ) {}

  // STEP 2 Refresh Token
  refreshTokensRequestTokens(
    callbackContext: CallbackContext,
<<<<<<< HEAD
    configId: string,
    customParams?: { [key: string]: string | number | boolean }
=======
    customParamsRefresh?: { [key: string]: string | number | boolean }
>>>>>>> ffff5d67
  ): Observable<CallbackContext> {
    let headers: HttpHeaders = new HttpHeaders();
    headers = headers.set('Content-Type', 'application/x-www-form-urlencoded');

    const authWellknownEndpoints = this.storagePersistenceService.read('authWellKnownEndPoints', configId);
    const tokenEndpoint = authWellknownEndpoints?.tokenEndpoint;
    if (!tokenEndpoint) {
      return throwError('Token Endpoint not defined');
    }

<<<<<<< HEAD
    const data = this.urlService.createBodyForCodeFlowRefreshTokensRequest(callbackContext.refreshToken, configId, customParams);
=======
    const data = this.urlService.createBodyForCodeFlowRefreshTokensRequest(callbackContext.refreshToken, customParamsRefresh);
>>>>>>> ffff5d67

    return this.dataService.post(tokenEndpoint, data, configId, headers).pipe(
      switchMap((response: any) => {
        this.loggerService.logDebug('token refresh response: ', response);
        let authResult: any = new Object();
        authResult = response;
        authResult.state = callbackContext.state;

        callbackContext.authResult = authResult;
        return of(callbackContext);
      }),
      retryWhen((error) => this.handleRefreshRetry(error, configId)),
      catchError((error) => {
        const { stsServer } = this.configurationProvider.getOpenIDConfiguration(configId);
        const errorMessage = `OidcService code request ${stsServer}`;
        this.loggerService.logError(errorMessage, error);
        return throwError(errorMessage);
      })
    );
  }

  private handleRefreshRetry(errors: Observable<any>, configId: string): Observable<any> {
    return errors.pipe(
      mergeMap((error) => {
        // retry token refresh if there is no internet connection
        if (error && error instanceof HttpErrorResponse && error.error instanceof ProgressEvent && error.error.type === 'error') {
          const { stsServer, refreshTokenRetryInSeconds } = this.configurationProvider.getOpenIDConfiguration(configId);
          const errorMessage = `OidcService code request ${stsServer} - no internet connection`;
          this.loggerService.logWarning(errorMessage, error);
          return timer(refreshTokenRetryInSeconds * 1000);
        }
        return throwError(error);
      })
    );
  }
}<|MERGE_RESOLUTION|>--- conflicted
+++ resolved
@@ -22,12 +22,8 @@
   // STEP 2 Refresh Token
   refreshTokensRequestTokens(
     callbackContext: CallbackContext,
-<<<<<<< HEAD
     configId: string,
-    customParams?: { [key: string]: string | number | boolean }
-=======
     customParamsRefresh?: { [key: string]: string | number | boolean }
->>>>>>> ffff5d67
   ): Observable<CallbackContext> {
     let headers: HttpHeaders = new HttpHeaders();
     headers = headers.set('Content-Type', 'application/x-www-form-urlencoded');
@@ -38,11 +34,7 @@
       return throwError('Token Endpoint not defined');
     }
 
-<<<<<<< HEAD
-    const data = this.urlService.createBodyForCodeFlowRefreshTokensRequest(callbackContext.refreshToken, configId, customParams);
-=======
-    const data = this.urlService.createBodyForCodeFlowRefreshTokensRequest(callbackContext.refreshToken, customParamsRefresh);
->>>>>>> ffff5d67
+    const data = this.urlService.createBodyForCodeFlowRefreshTokensRequest(callbackContext.refreshToken, configId, customParamsRefresh);
 
     return this.dataService.post(tokenEndpoint, data, configId, headers).pipe(
       switchMap((response: any) => {
