---
sidebar_label: Public API
sidebar_position: 1
---

# Public API

The most public accessible observables, properties and methods are placed in the `OidcSecurityService`. Below you can find the description of every single one of them.

## userData$

<<<<<<< HEAD
The `userData$` observable provides the information about the user after he has logged in. It returns an `UserDataResult` in the following form.

```ts
export interface UserDataResult {
  userData: any;
  allUserData: ConfigUserDataResult[];
}

export interface ConfigUserDataResult {
  configId: string;
  userData: any;
}
```

In case you are running with one configuration the `ConfigUserDataResult` contains the user data in the `userData` property and the `ConfigUserData[]` returns the same user data with the `configId` filled in case you need it.

In case you are running with multiple configs the `ConfigUserDataResult`s `userData` property is set to `null` and you find your user data per config in the `ConfigUserData[]`.
=======
The `userData$` observable provides the information about the user after he has logged in. In case you are running with one configuration it returns the user data as an object depending on what you get back from the secure token server as user data.
In case you have multiple configs running it returns a `ConfigUserDataResult[]` which holds the `configId` as well as the `userData` in an array.
>>>>>>> 9cf4ce4e

Example:

```ts
this.userData$ = this.oidcSecurityService.userData$;
```

Single Config:

```json
{
  "userData": {
    "sub": "...",
    "preferred_username": "john@doe.org",
    "name": "john@doe.org",
    "email": "john@doe.org",
    "email_verified": false,
    "given_name": "john@doe.org",
    "role": "user",
    "amr": "pwd"
  },
  "allUserData": [
    {
      "configId": "configId",
      "userData": {
        "sub": "...",
        "preferred_username": "john@doe.org",
        "name": "john@doe.org",
        "email": "john@doe.org",
        "email_verified": false,
        "given_name": "john@doe.org",
        "role": "user",
        "amr": "pwd"
      }
    }
  ]
}
```

Multiple Configs:

```json
{
  "userData": null,
  "allUserData": [
    {
      "configId": "configId1",
      "userData": {
        "sub": "...",
        "preferred_username": "john@doe.org",
        "name": "john@doe.org",
        "email": "john@doe.org",
        "email_verified": false,
        "given_name": "john@doe.org",
        "role": "user",
        "amr": "pwd"
      }
    },
    {
      "configId": "configId2",
      "userData": {
        "sub": "...",
        "preferred_username": "john@doe.org",
        "name": "john@doe.org",
        "email": "john@doe.org",
        "email_verified": false,
        "given_name": "john@doe.org",
        "role": "user",
        "amr": "pwd"
      }
    }
  ]
}
```

## isAuthenticated$

This property returns an `Observable<AuthenticatedResult>`. This object is filled depending on with how many configurations you run. The `AuthenticatedResult` is built as following:

```ts
export interface AuthenticatedResult {
  isAuthenticated: boolean;

  allConfigsAuthenticated: ConfigAuthenticatedResult[];
}

export interface ConfigAuthenticatedResult {
  configId: string;
  isAuthenticated: boolean;
}
```

In case you have a single config the `isAuthenticated` on the `AuthenticatedResult` tells you if you are authenticated or not. The `ConfigAuthenticatedResult[]` contains the single config result with it's `configId` and again if this config is authenticated or not.

In case you have multiple configs the `isAuthenticated` on the `AuthenticatedResult` tells you if all configs are authenticated (`true`) or not (`false`). The `ConfigAuthenticatedResult[]` contains the single config results with it's `configId` and again if this config is authenticated or not.

```ts
this.isAuthenticated$ = this.oidcSecurityService.isAuthenticated$;
```

Single Config

```json
{
  "isAuthenticated": true,
  "allConfigsAuthenticated": [{ "configId": "configId1", "isAuthenticated": true }]
}
```

Multiple Configs

```json
{
  "isAuthenticated": false,
  "allConfigsAuthenticated": [
    { "configId": "configId1", "isAuthenticated": true },
    { "configId": "configId2", "isAuthenticated": false }
  ]
}
```

## checkSessionChanged$

The `checkSessionChanged$` observable gets emitted values every time the server comes back with a check session and the value `changed`. If you want to get an information about when the CheckSession Event has been received generally take a look at the [public events](features.md#public-events).

Example:

```ts
this.checkSessionChanged$ = this.oidcSecurityService.checkSessionChanged$;
```

## stsCallback$

The `stsCallback$` observable gets emitted _after_ the library has handled the possible secure token server callback. You can perform initial setups and custom workflows inside your application when the secure token server redirects you back to your app.

Example:

```ts
this.stsCallback$ = this.oidcSecurityService.stsCallback$;
```

## getConfigurations()

This method returns all configurations you have configured as an `OpenIdConfiguration[]`. The config includes all your values merged with the ones the library created.

```ts
const allConfigs = this.oidcSecurityService.getConfigurations();
```

## getConfiguration(configId?: string)

This method returns one single configuration.
If you are running with multiple configs and pass the `configId` the configuration or `null` is returned. If you are running with multiple configs and do not pass the `configId` the first one is returned. If you are running with a single config this config is returned.

```ts
// one config or the first one in case of multiple or null
const singleConfig = this.oidcSecurityService.getConfiguration();

// one config or null
const singleConfig = this.oidcSecurityService.getConfiguration('configId');
```

## getUserData(configId?: string)

This method returns the user data.
If you are running with multiple configs and pass the `configId` the user data for this config or `null` is returned. If you are running with multiple configs and do not pass the `configId` the user data for the first config is returned. If you are running with a single config the user data for this is returned.

```ts
// one config or the first one in case of multiple or null
const userData = this.oidcSecurityService.getUserData();

// user data for this specific config
const userData = this.oidcSecurityService.getUserData('configId');
```

## checkAuth(url?: string, configId?: string)

This method starts the complete authentication flow. Use this method if you are running with a single config or want to check a single config.

This method parses the url when redirected back from the secure token server (STS) and sets all values.

It returns an `Observable<LoginResponse>` containing all information you need in one object.

```ts
{
  isAuthenticated: boolean;
  userData: any;
  accessToken: string;
  idToken: string;
  configId: string;
  errorMessage?: string;
}
```

```ts
this.oidcSecurityService.checkAuth().subscribe(({ isAuthenticated, userData, accessToken, idToken, configId }) => {
  // ...use data
});
```

You can also pass a `configId` to check for as well as a url in case you want to overwrite the one in the address bar from the browser. This is useful for mobile or desktop cases like Electron or Cordova/Ionic.

```ts
const url = '...';
const configId = '...';

this.oidcSecurityService.checkAuth(url, configId).subscribe(({ isAuthenticated, userData, accessToken, idToken, configId }) => {
  // ...use data
});
```

## checkAuthMultiple(url?: string, configId?: string)

This method starts the complete authentication flow for multiple configs. Use this method if you are running with multiple configs to check which one is authenticated or not.

This method parses the url when you come back from the secure token server (STS) and sets all values.

It returns an `Observable<LoginResponse[]>` containing all information you need in the `LoginResponse` object as array so that you can see which config has which values.

```ts
[
  {
    isAuthenticated: boolean;
    userData: any;
    accessToken: string;
    idToken: string;
    configId: string;
    errorMessage?: string;
  }
]
```

```ts
this.oidcSecurityService.checkAuthMultiple().subscribe(({ isAuthenticated, userData, accessToken, idToken, configId }) => {
  // ...use data
});
```

You can also pass a `configId` to check for as well as a url in case you want to overwrite the one in the address bar from the browser. This is useful for mobile or desktop cases like Electron or Cordova/Ionic.

```ts
const url = '...';
const configId = '...';

this.oidcSecurityService.checkAuthMultiple(url, configId).subscribe(({ isAuthenticated, userData, accessToken, idToken, configId }) => {
  // ...use data
});
```

## isAuthenticated(configId?: string)

This method provides information if a config is authenticated or not as a `boolean` return value.
If you are running with multiple configs and pass the `configId` the authentication for this config is checked. If you are running with multiple configs and do not pass the `configId` the authentication for the first config is checked. If you are running with a single config this configuration is checked if you are authenticated.

```ts
const isAuthenticated = this.oidcSecurityService.isAuthenticated();
```

```ts
const isAuthenticated = this.oidcSecurityService.isAuthenticated('configId');
```

## checkAuthIncludingServer(configId?: string)

This method can be used to check the server for an authenticated session using the iframe silent renew if not locally authenticated. This is useful when opening an app in a new tab and you are already authenticated. This method ONLY works with iframe silent renew. It will not work with refresh tokens. With refresh tokens, you cannot do this, as consent is required.

Returns an `Observable<LoginResponse>`.

```ts
{
  isAuthenticated: boolean;
  userData: any;
  accessToken: string;
  idToken: string;
  configId: string;
  errorMessage?: string;
}
```

If you are running with multiple configs and pass the `configId` the authentication for this config is checked. If you are running with multiple configs and do not pass the `configId` the authentication for the first config is checked. If you are running with a single config this configuration is checked if you are authenticated.

```ts
this.oidcSecurityService.checkAuthIncludingServer().subscribe(/*...*/);
```

```ts
this.oidcSecurityService.checkAuthIncludingServer('configId').subscribe(/*...*/);
```

## getAccessToken(configId?: string):

Returns the access token for your login scenario as a `string`.
If you are running with multiple configs and pass the `configId` the access token for this config is returned. If you are running with multiple configs and do not pass the `configId` the access token for the first config is returned. If you are running with a single config the access token for this config returned.

```ts
const accessToken = this.oidcSecurityService.getAccessToken();
```

```ts
const accessToken = this.oidcSecurityService.getAccessToken('configId');
```

## getIdToken(configId?: string):

Returns the id token for your login scenario as a `string`.
If you are running with multiple configs and pass the `configId` the id token for this config is returned. If you are running with multiple configs and do not pass the `configId` the id token for the first config is returned. If you are running with a single config the id token for this config returned.

```ts
const idToken = this.oidcSecurityService.getIdToken();
```

```ts
const idToken = this.oidcSecurityService.getIdToken('configId');
```

## getRefreshToken(configId?: string)

Returns the refresh token for you login scenario if there is one.
If you are running with multiple configs and pass the `configId` the refresh token for this config is returned. If you are running with multiple configs and do not pass the `configId` the refresh token for the first config is returned. If you are running with a single config the refresh token for this config returned.

```ts
const refreshToken = this.oidcSecurityService.getRefreshToken();
```

```ts
const refreshToken = this.oidcSecurityService.getRefreshToken('configId');
```

## getAuthenticationResult(configId?: string)

Returns the authentication result, if present, for the sign-in. The `configId` parameter is used to check define which configuration to use, this is only required when using multiple configurations. If not passed, the first config will be taken. A object with the authentication result is returned.

```ts
const authnResult = this.oidcSecurityService.getAuthenticationResult();
```

```ts
const authnResult = this.oidcSecurityService.getAuthenticationResult('configId');
```

## getPayloadFromIdToken(encode = false, configId?: string)

Returns the payload from the id_token. This can be used to get claims from the token.
If you are running with multiple configs and pass the `configId` the payload for this config is returned. If you are running with multiple configs and do not pass the `configId` the refresh token for the first config is returned. If you are running with a single config the refresh token for this config returned.

The `encode` param has to be set to `true` if the payload is base64 encoded.

```ts
const payload = this.oidcSecurityService.getPayloadFromIdToken();
```

```ts
const payload = this.oidcSecurityService.getPayloadFromIdToken(true, 'configId');
```

## setState(state: string, configId?: string)

You can set the state value used for the authorize request, if you have the `autoCleanStateAfterAuthentication` in the configuration set to `false`. Can be used for custom state logic handling, the state is not automatically reset when set to `false`.
If you are running with multiple configs and pass the `configId` the passed config is taken. If you are running with multiple configs and do not pass the `configId` the first config is taken. If you are running with a single config this config is taken.

```ts
this.oidcSecurityService.setState('some-state');
```

```ts
this.oidcSecurityService.setState('some-state', 'configId');
```

## getState(configId?: string)

Returns the state value used for the authorize request.
If you are running with multiple configs and pass the `configId` the passed config is taken. If you are running with multiple configs and do not pass the `configId` the first config is taken. If you are running with a single config this config is taken.

```ts
const state = this.oidcSecurityService.getState();
```

```ts
const state = this.oidcSecurityService.getState('configId');
```

## authorize(configId?: string, authOptions?: AuthOptions)

This method is being called when you want to redirect to the authority and sign in the identity. This method takes a `configId` as parameter if you want to use a specific config and it also takes `authOptions` adding `customParams` which can change every time you want to login and an `urlHandler` which is getting called instead of the redirect.

See also [Custom parameters](features.md/#custom-parameters)

```ts
export interface AuthOptions {
  customParams?: { [key: string]: string | number | boolean };
  urlHandler?(url: string): any;
}
```

```ts
this.oidcSecurityService.authorize();
```

```ts
const authOptions = {
  customParams: {
    some: 'params',
  },
  urlHandler: () => {
    /* ... */
  },
};
this.oidcSecurityService.authorize('configId', authOptions);
```

## authorizeWithPopUp(authOptions?: AuthOptions, popupOptions?: PopupOptions, configId?: string)

This method is being called when you want to redirect to the secure token server in a popup and login your user. This method takes a `configId` as parameter if you want to use a specific config and it also takes `authOptions` adding `customParams` which can change every time you want to login and an `urlHandler` which is getting called instead of the redirect. You can also pass `PopupOptions` to define where and how the popup should open.

The method returns an `Observable<LoginResponse>` containing

```ts
{
  isAuthenticated: boolean;
  userData: any;
  accessToken: string;
  idToken: string;
  configId: string;
  errorMessage?: string;
}
```

```ts
export interface PopupOptions {
  width?: number;
  height?: number;
  left?: number;
  top?: number;
}
```

```ts
export interface AuthOptions {
  customParams?: { [key: string]: string | number | boolean };
  urlHandler?(url: string): any;
}
```

Examples:

```ts
this.oidcSecurityService.authorizeWithPopUp().subscribe(({ isAuthenticated, userData, accessToken, idToken, configId }) => {
  // ...use data
});
```

```ts
const authOptions = {
  customParams: {
    some: 'params',
  },
  urlHandler: () => {
    /* ... */
  },
};

this.oidcSecurityService
  .authorizeWithPopUp(authOptions, null, 'configId')
  .subscribe(({ isAuthenticated, userData, accessToken, idToken, configId }) => {
    // ...use data
  });
```

## forceRefreshSession(customParams?: { ... }, configId?: string)

This method provides the functionality to manually refresh the session at any time you require. If a current process is running this method will do nothing. After the run is finished the method forces to refresh again.

This method takes `customParams` for this request as well as a `configId` as parameter if you want to use a specific config. If you are running with multiple configs and pass the `configId` the passed config is taken. If you are running with multiple configs and do not pass the `configId` the first config is taken. If you are running with a single config this config is taken.

See also [Custom parameters](features.md/#custom-parameters)

The method returns an `Observable<LoginResponse>` containing

```ts
{
  isAuthenticated: boolean;
  userData: any;
  accessToken: string;
  idToken: string;
  configId: string;
  errorMessage?: string;
}
```

Examples:

```ts
this.oidcSecurityService.forceRefreshSession().subscribe(({ isAuthenticated, userData, accessToken, idToken, configId }) => {
  // ...use data
});
```

```ts
const customParams: {
  some: 'params',
}

this.oidcSecurityService
  .forceRefreshSession(customParams, 'configId')
  .subscribe(({ isAuthenticated, userData, accessToken, idToken, configId }) => {
```

## logoffAndRevokeTokens(configId?: string, authOptions?: AuthOptions)

With this method the user is being logged out and the refresh token and and the access token are revoked on the server. If the refresh token does not exist only the access token is revoked. Then the logout runs normally.

This method takes a `configId` and and `authOptions` as parameter and returns an observable. If you are running with multiple configs and pass the `configId` the passed config is taken. If you are running with multiple configs and do not pass the `configId` the first config is taken. If you are running with a single config this config is taken.

```ts
this.oidcSecurityService.logoffAndRevokeTokens().subscribe(/* ... */);
```

```ts
const authOptions = {
  customParams: {
    some: 'params',
  },
  urlHandler: () => {
    /* ... */
  },
};

this.oidcSecurityService.logoffAndRevokeTokens('configId', authOptions).subscribe(/* ... */);
```

## logoff(configId?: string, authOptions?: AuthOptions)

This method logs out on the server and the local client. If the server state has changed, check session, then only a local logout. The method takes a `configId` and `authOptions` as parameter. If you are running with multiple configs and pass the `configId` the passed config is taken. If you are running with multiple configs and do not pass the `configId` the first config is taken. If you are running with a single config this config is taken.

Examples:

```ts
this.oidcSecurityService.logoff();
```

```ts
const authOptions = {
  customParams: {
    some: 'params',
  },
  urlHandler: () => {
    /* ... */
  },
};

this.oidcSecurityService.logoff('configId', authOptions);
```

## logoffLocal(configId?: string)

This method is used to reset your local session in the browser, but not sending anything to the server. If you are running with multiple configs and pass the `configId` the passed config is taken. If you are running with multiple configs and do not pass the `configId` the first config is taken. If you are running with a single config this config is taken.

```ts
this.oidcSecurityService.logoffLocal();
```

```ts
this.oidcSecurityService.logoffLocal('configId');
```

## logoffLocalMultiple()

This method is used to reset your local session in the browser for multiple configs, but not sending anything to the server.

```ts
this.oidcSecurityService.logoffLocalMultiple();
```

## revokeAccessToken(accessToken?: any, configId?: string)

This method revokes an access token on the Security Token Service. This is only required in the code flow with refresh tokens. If no token is provided, then the token from the storage is revoked. You can pass any token to revoke. This makes it possible to manage your own tokens.

This method also takes a `configId`. If you are running with multiple configs and pass the `configId` the passed config is taken. If you are running with multiple configs and do not pass the `configId` the first config is taken. If you are running with a single config this config is taken.

```ts
this.oidcSecurityService.revokeAccessToken().subscribe(/* ... */);
```

```ts
this.oidcSecurityService.revokeAccessToken('accessToken', 'configId').subscribe(/* ... */);
```

More info: [https://tools.ietf.org/html/rfc7009](https://tools.ietf.org/html/rfc7009)

## revokeRefreshToken(refreshToken?: any, configId?: string)

This method revokes a refresh token on the secure token server. This is only required in the code flow with refresh tokens. If no token is provided, then the token from the storage is revoked. You can pass any token to revoke. This makes it possible to manage your own tokens.

This method also takes a `configId`. If you are running with multiple configs and pass the `configId` the passed config is taken. If you are running with multiple configs and do not pass the `configId` the first config is taken. If you are running with a single config this config is taken.

```ts
this.oidcSecurityService.revokeRefreshToken().subscribe(/* ... */);
```

```ts
this.oidcSecurityService.revokeRefreshToken('refreshToken', 'configId').subscribe(/* ... */);
```

More info: [https://tools.ietf.org/html/rfc7009](https://tools.ietf.org/html/rfc7009)

## getEndSessionUrl(customParams?: { ... }, configId?: string)

Creates the ens session URL which can be used to implement your own custom server logout. You can pass custom params directly into the method. This method also takes a `configId`. If you are running with multiple configs and pass the `configId` the passed config is taken. If you are running with multiple configs and do not pass the `configId` the first config is taken. If you are running with a single config this config is taken.

```ts
const endSessionUrl = this.oidcSecurityService.getEndSessionUrl();
```

```ts
const customParams: {
  some: 'params';
};

const endSessionUrl = this.oidcSecurityService.getEndSessionUrl(customParams, 'configId');
```
<|MERGE_RESOLUTION|>--- conflicted
+++ resolved
@@ -1,653 +1,648 @@
----
-sidebar_label: Public API
-sidebar_position: 1
----
-
-# Public API
-
-The most public accessible observables, properties and methods are placed in the `OidcSecurityService`. Below you can find the description of every single one of them.
-
-## userData$
-
-<<<<<<< HEAD
-The `userData$` observable provides the information about the user after he has logged in. It returns an `UserDataResult` in the following form.
-
-```ts
-export interface UserDataResult {
-  userData: any;
-  allUserData: ConfigUserDataResult[];
-}
-
-export interface ConfigUserDataResult {
-  configId: string;
-  userData: any;
-}
-```
-
-In case you are running with one configuration the `ConfigUserDataResult` contains the user data in the `userData` property and the `ConfigUserData[]` returns the same user data with the `configId` filled in case you need it.
-
-In case you are running with multiple configs the `ConfigUserDataResult`s `userData` property is set to `null` and you find your user data per config in the `ConfigUserData[]`.
-=======
-The `userData$` observable provides the information about the user after he has logged in. In case you are running with one configuration it returns the user data as an object depending on what you get back from the secure token server as user data.
-In case you have multiple configs running it returns a `ConfigUserDataResult[]` which holds the `configId` as well as the `userData` in an array.
->>>>>>> 9cf4ce4e
-
-Example:
-
-```ts
-this.userData$ = this.oidcSecurityService.userData$;
-```
-
-Single Config:
-
-```json
-{
-  "userData": {
-    "sub": "...",
-    "preferred_username": "john@doe.org",
-    "name": "john@doe.org",
-    "email": "john@doe.org",
-    "email_verified": false,
-    "given_name": "john@doe.org",
-    "role": "user",
-    "amr": "pwd"
-  },
-  "allUserData": [
-    {
-      "configId": "configId",
-      "userData": {
-        "sub": "...",
-        "preferred_username": "john@doe.org",
-        "name": "john@doe.org",
-        "email": "john@doe.org",
-        "email_verified": false,
-        "given_name": "john@doe.org",
-        "role": "user",
-        "amr": "pwd"
-      }
-    }
-  ]
-}
-```
-
-Multiple Configs:
-
-```json
-{
-  "userData": null,
-  "allUserData": [
-    {
-      "configId": "configId1",
-      "userData": {
-        "sub": "...",
-        "preferred_username": "john@doe.org",
-        "name": "john@doe.org",
-        "email": "john@doe.org",
-        "email_verified": false,
-        "given_name": "john@doe.org",
-        "role": "user",
-        "amr": "pwd"
-      }
-    },
-    {
-      "configId": "configId2",
-      "userData": {
-        "sub": "...",
-        "preferred_username": "john@doe.org",
-        "name": "john@doe.org",
-        "email": "john@doe.org",
-        "email_verified": false,
-        "given_name": "john@doe.org",
-        "role": "user",
-        "amr": "pwd"
-      }
-    }
-  ]
-}
-```
-
-## isAuthenticated$
-
-This property returns an `Observable<AuthenticatedResult>`. This object is filled depending on with how many configurations you run. The `AuthenticatedResult` is built as following:
-
-```ts
-export interface AuthenticatedResult {
-  isAuthenticated: boolean;
-
-  allConfigsAuthenticated: ConfigAuthenticatedResult[];
-}
-
-export interface ConfigAuthenticatedResult {
-  configId: string;
-  isAuthenticated: boolean;
-}
-```
-
-In case you have a single config the `isAuthenticated` on the `AuthenticatedResult` tells you if you are authenticated or not. The `ConfigAuthenticatedResult[]` contains the single config result with it's `configId` and again if this config is authenticated or not.
-
-In case you have multiple configs the `isAuthenticated` on the `AuthenticatedResult` tells you if all configs are authenticated (`true`) or not (`false`). The `ConfigAuthenticatedResult[]` contains the single config results with it's `configId` and again if this config is authenticated or not.
-
-```ts
-this.isAuthenticated$ = this.oidcSecurityService.isAuthenticated$;
-```
-
-Single Config
-
-```json
-{
-  "isAuthenticated": true,
-  "allConfigsAuthenticated": [{ "configId": "configId1", "isAuthenticated": true }]
-}
-```
-
-Multiple Configs
-
-```json
-{
-  "isAuthenticated": false,
-  "allConfigsAuthenticated": [
-    { "configId": "configId1", "isAuthenticated": true },
-    { "configId": "configId2", "isAuthenticated": false }
-  ]
-}
-```
-
-## checkSessionChanged$
-
-The `checkSessionChanged$` observable gets emitted values every time the server comes back with a check session and the value `changed`. If you want to get an information about when the CheckSession Event has been received generally take a look at the [public events](features.md#public-events).
-
-Example:
-
-```ts
-this.checkSessionChanged$ = this.oidcSecurityService.checkSessionChanged$;
-```
-
-## stsCallback$
-
-The `stsCallback$` observable gets emitted _after_ the library has handled the possible secure token server callback. You can perform initial setups and custom workflows inside your application when the secure token server redirects you back to your app.
-
-Example:
-
-```ts
-this.stsCallback$ = this.oidcSecurityService.stsCallback$;
-```
-
-## getConfigurations()
-
-This method returns all configurations you have configured as an `OpenIdConfiguration[]`. The config includes all your values merged with the ones the library created.
-
-```ts
-const allConfigs = this.oidcSecurityService.getConfigurations();
-```
-
-## getConfiguration(configId?: string)
-
-This method returns one single configuration.
-If you are running with multiple configs and pass the `configId` the configuration or `null` is returned. If you are running with multiple configs and do not pass the `configId` the first one is returned. If you are running with a single config this config is returned.
-
-```ts
-// one config or the first one in case of multiple or null
-const singleConfig = this.oidcSecurityService.getConfiguration();
-
-// one config or null
-const singleConfig = this.oidcSecurityService.getConfiguration('configId');
-```
-
-## getUserData(configId?: string)
-
-This method returns the user data.
-If you are running with multiple configs and pass the `configId` the user data for this config or `null` is returned. If you are running with multiple configs and do not pass the `configId` the user data for the first config is returned. If you are running with a single config the user data for this is returned.
-
-```ts
-// one config or the first one in case of multiple or null
-const userData = this.oidcSecurityService.getUserData();
-
-// user data for this specific config
-const userData = this.oidcSecurityService.getUserData('configId');
-```
-
-## checkAuth(url?: string, configId?: string)
-
-This method starts the complete authentication flow. Use this method if you are running with a single config or want to check a single config.
-
-This method parses the url when redirected back from the secure token server (STS) and sets all values.
-
-It returns an `Observable<LoginResponse>` containing all information you need in one object.
-
-```ts
-{
-  isAuthenticated: boolean;
-  userData: any;
-  accessToken: string;
-  idToken: string;
-  configId: string;
-  errorMessage?: string;
-}
-```
-
-```ts
-this.oidcSecurityService.checkAuth().subscribe(({ isAuthenticated, userData, accessToken, idToken, configId }) => {
-  // ...use data
-});
-```
-
-You can also pass a `configId` to check for as well as a url in case you want to overwrite the one in the address bar from the browser. This is useful for mobile or desktop cases like Electron or Cordova/Ionic.
-
-```ts
-const url = '...';
-const configId = '...';
-
-this.oidcSecurityService.checkAuth(url, configId).subscribe(({ isAuthenticated, userData, accessToken, idToken, configId }) => {
-  // ...use data
-});
-```
-
-## checkAuthMultiple(url?: string, configId?: string)
-
-This method starts the complete authentication flow for multiple configs. Use this method if you are running with multiple configs to check which one is authenticated or not.
-
-This method parses the url when you come back from the secure token server (STS) and sets all values.
-
-It returns an `Observable<LoginResponse[]>` containing all information you need in the `LoginResponse` object as array so that you can see which config has which values.
-
-```ts
-[
-  {
-    isAuthenticated: boolean;
-    userData: any;
-    accessToken: string;
-    idToken: string;
-    configId: string;
-    errorMessage?: string;
-  }
-]
-```
-
-```ts
-this.oidcSecurityService.checkAuthMultiple().subscribe(({ isAuthenticated, userData, accessToken, idToken, configId }) => {
-  // ...use data
-});
-```
-
-You can also pass a `configId` to check for as well as a url in case you want to overwrite the one in the address bar from the browser. This is useful for mobile or desktop cases like Electron or Cordova/Ionic.
-
-```ts
-const url = '...';
-const configId = '...';
-
-this.oidcSecurityService.checkAuthMultiple(url, configId).subscribe(({ isAuthenticated, userData, accessToken, idToken, configId }) => {
-  // ...use data
-});
-```
-
-## isAuthenticated(configId?: string)
-
-This method provides information if a config is authenticated or not as a `boolean` return value.
-If you are running with multiple configs and pass the `configId` the authentication for this config is checked. If you are running with multiple configs and do not pass the `configId` the authentication for the first config is checked. If you are running with a single config this configuration is checked if you are authenticated.
-
-```ts
-const isAuthenticated = this.oidcSecurityService.isAuthenticated();
-```
-
-```ts
-const isAuthenticated = this.oidcSecurityService.isAuthenticated('configId');
-```
-
-## checkAuthIncludingServer(configId?: string)
-
-This method can be used to check the server for an authenticated session using the iframe silent renew if not locally authenticated. This is useful when opening an app in a new tab and you are already authenticated. This method ONLY works with iframe silent renew. It will not work with refresh tokens. With refresh tokens, you cannot do this, as consent is required.
-
-Returns an `Observable<LoginResponse>`.
-
-```ts
-{
-  isAuthenticated: boolean;
-  userData: any;
-  accessToken: string;
-  idToken: string;
-  configId: string;
-  errorMessage?: string;
-}
-```
-
-If you are running with multiple configs and pass the `configId` the authentication for this config is checked. If you are running with multiple configs and do not pass the `configId` the authentication for the first config is checked. If you are running with a single config this configuration is checked if you are authenticated.
-
-```ts
-this.oidcSecurityService.checkAuthIncludingServer().subscribe(/*...*/);
-```
-
-```ts
-this.oidcSecurityService.checkAuthIncludingServer('configId').subscribe(/*...*/);
-```
-
-## getAccessToken(configId?: string):
-
-Returns the access token for your login scenario as a `string`.
-If you are running with multiple configs and pass the `configId` the access token for this config is returned. If you are running with multiple configs and do not pass the `configId` the access token for the first config is returned. If you are running with a single config the access token for this config returned.
-
-```ts
-const accessToken = this.oidcSecurityService.getAccessToken();
-```
-
-```ts
-const accessToken = this.oidcSecurityService.getAccessToken('configId');
-```
-
-## getIdToken(configId?: string):
-
-Returns the id token for your login scenario as a `string`.
-If you are running with multiple configs and pass the `configId` the id token for this config is returned. If you are running with multiple configs and do not pass the `configId` the id token for the first config is returned. If you are running with a single config the id token for this config returned.
-
-```ts
-const idToken = this.oidcSecurityService.getIdToken();
-```
-
-```ts
-const idToken = this.oidcSecurityService.getIdToken('configId');
-```
-
-## getRefreshToken(configId?: string)
-
-Returns the refresh token for you login scenario if there is one.
-If you are running with multiple configs and pass the `configId` the refresh token for this config is returned. If you are running with multiple configs and do not pass the `configId` the refresh token for the first config is returned. If you are running with a single config the refresh token for this config returned.
-
-```ts
-const refreshToken = this.oidcSecurityService.getRefreshToken();
-```
-
-```ts
-const refreshToken = this.oidcSecurityService.getRefreshToken('configId');
-```
-
-## getAuthenticationResult(configId?: string)
-
-Returns the authentication result, if present, for the sign-in. The `configId` parameter is used to check define which configuration to use, this is only required when using multiple configurations. If not passed, the first config will be taken. A object with the authentication result is returned.
-
-```ts
-const authnResult = this.oidcSecurityService.getAuthenticationResult();
-```
-
-```ts
-const authnResult = this.oidcSecurityService.getAuthenticationResult('configId');
-```
-
-## getPayloadFromIdToken(encode = false, configId?: string)
-
-Returns the payload from the id_token. This can be used to get claims from the token.
-If you are running with multiple configs and pass the `configId` the payload for this config is returned. If you are running with multiple configs and do not pass the `configId` the refresh token for the first config is returned. If you are running with a single config the refresh token for this config returned.
-
-The `encode` param has to be set to `true` if the payload is base64 encoded.
-
-```ts
-const payload = this.oidcSecurityService.getPayloadFromIdToken();
-```
-
-```ts
-const payload = this.oidcSecurityService.getPayloadFromIdToken(true, 'configId');
-```
-
-## setState(state: string, configId?: string)
-
-You can set the state value used for the authorize request, if you have the `autoCleanStateAfterAuthentication` in the configuration set to `false`. Can be used for custom state logic handling, the state is not automatically reset when set to `false`.
-If you are running with multiple configs and pass the `configId` the passed config is taken. If you are running with multiple configs and do not pass the `configId` the first config is taken. If you are running with a single config this config is taken.
-
-```ts
-this.oidcSecurityService.setState('some-state');
-```
-
-```ts
-this.oidcSecurityService.setState('some-state', 'configId');
-```
-
-## getState(configId?: string)
-
-Returns the state value used for the authorize request.
-If you are running with multiple configs and pass the `configId` the passed config is taken. If you are running with multiple configs and do not pass the `configId` the first config is taken. If you are running with a single config this config is taken.
-
-```ts
-const state = this.oidcSecurityService.getState();
-```
-
-```ts
-const state = this.oidcSecurityService.getState('configId');
-```
-
-## authorize(configId?: string, authOptions?: AuthOptions)
-
-This method is being called when you want to redirect to the authority and sign in the identity. This method takes a `configId` as parameter if you want to use a specific config and it also takes `authOptions` adding `customParams` which can change every time you want to login and an `urlHandler` which is getting called instead of the redirect.
-
-See also [Custom parameters](features.md/#custom-parameters)
-
-```ts
-export interface AuthOptions {
-  customParams?: { [key: string]: string | number | boolean };
-  urlHandler?(url: string): any;
-}
-```
-
-```ts
-this.oidcSecurityService.authorize();
-```
-
-```ts
-const authOptions = {
-  customParams: {
-    some: 'params',
-  },
-  urlHandler: () => {
-    /* ... */
-  },
-};
-this.oidcSecurityService.authorize('configId', authOptions);
-```
-
-## authorizeWithPopUp(authOptions?: AuthOptions, popupOptions?: PopupOptions, configId?: string)
-
-This method is being called when you want to redirect to the secure token server in a popup and login your user. This method takes a `configId` as parameter if you want to use a specific config and it also takes `authOptions` adding `customParams` which can change every time you want to login and an `urlHandler` which is getting called instead of the redirect. You can also pass `PopupOptions` to define where and how the popup should open.
-
-The method returns an `Observable<LoginResponse>` containing
-
-```ts
-{
-  isAuthenticated: boolean;
-  userData: any;
-  accessToken: string;
-  idToken: string;
-  configId: string;
-  errorMessage?: string;
-}
-```
-
-```ts
-export interface PopupOptions {
-  width?: number;
-  height?: number;
-  left?: number;
-  top?: number;
-}
-```
-
-```ts
-export interface AuthOptions {
-  customParams?: { [key: string]: string | number | boolean };
-  urlHandler?(url: string): any;
-}
-```
-
-Examples:
-
-```ts
-this.oidcSecurityService.authorizeWithPopUp().subscribe(({ isAuthenticated, userData, accessToken, idToken, configId }) => {
-  // ...use data
-});
-```
-
-```ts
-const authOptions = {
-  customParams: {
-    some: 'params',
-  },
-  urlHandler: () => {
-    /* ... */
-  },
-};
-
-this.oidcSecurityService
-  .authorizeWithPopUp(authOptions, null, 'configId')
-  .subscribe(({ isAuthenticated, userData, accessToken, idToken, configId }) => {
-    // ...use data
-  });
-```
-
-## forceRefreshSession(customParams?: { ... }, configId?: string)
-
-This method provides the functionality to manually refresh the session at any time you require. If a current process is running this method will do nothing. After the run is finished the method forces to refresh again.
-
-This method takes `customParams` for this request as well as a `configId` as parameter if you want to use a specific config. If you are running with multiple configs and pass the `configId` the passed config is taken. If you are running with multiple configs and do not pass the `configId` the first config is taken. If you are running with a single config this config is taken.
-
-See also [Custom parameters](features.md/#custom-parameters)
-
-The method returns an `Observable<LoginResponse>` containing
-
-```ts
-{
-  isAuthenticated: boolean;
-  userData: any;
-  accessToken: string;
-  idToken: string;
-  configId: string;
-  errorMessage?: string;
-}
-```
-
-Examples:
-
-```ts
-this.oidcSecurityService.forceRefreshSession().subscribe(({ isAuthenticated, userData, accessToken, idToken, configId }) => {
-  // ...use data
-});
-```
-
-```ts
-const customParams: {
-  some: 'params',
-}
-
-this.oidcSecurityService
-  .forceRefreshSession(customParams, 'configId')
-  .subscribe(({ isAuthenticated, userData, accessToken, idToken, configId }) => {
-```
-
-## logoffAndRevokeTokens(configId?: string, authOptions?: AuthOptions)
-
-With this method the user is being logged out and the refresh token and and the access token are revoked on the server. If the refresh token does not exist only the access token is revoked. Then the logout runs normally.
-
-This method takes a `configId` and and `authOptions` as parameter and returns an observable. If you are running with multiple configs and pass the `configId` the passed config is taken. If you are running with multiple configs and do not pass the `configId` the first config is taken. If you are running with a single config this config is taken.
-
-```ts
-this.oidcSecurityService.logoffAndRevokeTokens().subscribe(/* ... */);
-```
-
-```ts
-const authOptions = {
-  customParams: {
-    some: 'params',
-  },
-  urlHandler: () => {
-    /* ... */
-  },
-};
-
-this.oidcSecurityService.logoffAndRevokeTokens('configId', authOptions).subscribe(/* ... */);
-```
-
-## logoff(configId?: string, authOptions?: AuthOptions)
-
-This method logs out on the server and the local client. If the server state has changed, check session, then only a local logout. The method takes a `configId` and `authOptions` as parameter. If you are running with multiple configs and pass the `configId` the passed config is taken. If you are running with multiple configs and do not pass the `configId` the first config is taken. If you are running with a single config this config is taken.
-
-Examples:
-
-```ts
-this.oidcSecurityService.logoff();
-```
-
-```ts
-const authOptions = {
-  customParams: {
-    some: 'params',
-  },
-  urlHandler: () => {
-    /* ... */
-  },
-};
-
-this.oidcSecurityService.logoff('configId', authOptions);
-```
-
-## logoffLocal(configId?: string)
-
-This method is used to reset your local session in the browser, but not sending anything to the server. If you are running with multiple configs and pass the `configId` the passed config is taken. If you are running with multiple configs and do not pass the `configId` the first config is taken. If you are running with a single config this config is taken.
-
-```ts
-this.oidcSecurityService.logoffLocal();
-```
-
-```ts
-this.oidcSecurityService.logoffLocal('configId');
-```
-
-## logoffLocalMultiple()
-
-This method is used to reset your local session in the browser for multiple configs, but not sending anything to the server.
-
-```ts
-this.oidcSecurityService.logoffLocalMultiple();
-```
-
-## revokeAccessToken(accessToken?: any, configId?: string)
-
-This method revokes an access token on the Security Token Service. This is only required in the code flow with refresh tokens. If no token is provided, then the token from the storage is revoked. You can pass any token to revoke. This makes it possible to manage your own tokens.
-
-This method also takes a `configId`. If you are running with multiple configs and pass the `configId` the passed config is taken. If you are running with multiple configs and do not pass the `configId` the first config is taken. If you are running with a single config this config is taken.
-
-```ts
-this.oidcSecurityService.revokeAccessToken().subscribe(/* ... */);
-```
-
-```ts
-this.oidcSecurityService.revokeAccessToken('accessToken', 'configId').subscribe(/* ... */);
-```
-
-More info: [https://tools.ietf.org/html/rfc7009](https://tools.ietf.org/html/rfc7009)
-
-## revokeRefreshToken(refreshToken?: any, configId?: string)
-
-This method revokes a refresh token on the secure token server. This is only required in the code flow with refresh tokens. If no token is provided, then the token from the storage is revoked. You can pass any token to revoke. This makes it possible to manage your own tokens.
-
-This method also takes a `configId`. If you are running with multiple configs and pass the `configId` the passed config is taken. If you are running with multiple configs and do not pass the `configId` the first config is taken. If you are running with a single config this config is taken.
-
-```ts
-this.oidcSecurityService.revokeRefreshToken().subscribe(/* ... */);
-```
-
-```ts
-this.oidcSecurityService.revokeRefreshToken('refreshToken', 'configId').subscribe(/* ... */);
-```
-
-More info: [https://tools.ietf.org/html/rfc7009](https://tools.ietf.org/html/rfc7009)
-
-## getEndSessionUrl(customParams?: { ... }, configId?: string)
-
-Creates the ens session URL which can be used to implement your own custom server logout. You can pass custom params directly into the method. This method also takes a `configId`. If you are running with multiple configs and pass the `configId` the passed config is taken. If you are running with multiple configs and do not pass the `configId` the first config is taken. If you are running with a single config this config is taken.
-
-```ts
-const endSessionUrl = this.oidcSecurityService.getEndSessionUrl();
-```
-
-```ts
-const customParams: {
-  some: 'params';
-};
-
-const endSessionUrl = this.oidcSecurityService.getEndSessionUrl(customParams, 'configId');
-```
+---
+sidebar_label: Public API
+sidebar_position: 1
+---
+
+# Public API
+
+The most public accessible observables, properties and methods are placed in the `OidcSecurityService`. Below you can find the description of every single one of them.
+
+## userData$
+
+The `userData$` observable provides the information about the user after he has logged in. It returns an `UserDataResult` in the following form.
+
+```ts
+export interface UserDataResult {
+  userData: any;
+  allUserData: ConfigUserDataResult[];
+}
+
+export interface ConfigUserDataResult {
+  configId: string;
+  userData: any;
+}
+```
+
+In case you are running with one configuration the `ConfigUserDataResult` contains the user data in the `userData` property and the `ConfigUserData[]` returns the same user data with the `configId` filled in case you need it.
+
+In case you are running with multiple configs the `ConfigUserDataResult`s `userData` property is set to `null` and you find your user data per config in the `ConfigUserData[]`.
+
+Example:
+
+```ts
+this.userData$ = this.oidcSecurityService.userData$;
+```
+
+Single Config:
+
+```json
+{
+  "userData": {
+    "sub": "...",
+    "preferred_username": "john@doe.org",
+    "name": "john@doe.org",
+    "email": "john@doe.org",
+    "email_verified": false,
+    "given_name": "john@doe.org",
+    "role": "user",
+    "amr": "pwd"
+  },
+  "allUserData": [
+    {
+      "configId": "configId",
+      "userData": {
+        "sub": "...",
+        "preferred_username": "john@doe.org",
+        "name": "john@doe.org",
+        "email": "john@doe.org",
+        "email_verified": false,
+        "given_name": "john@doe.org",
+        "role": "user",
+        "amr": "pwd"
+      }
+    }
+  ]
+}
+```
+
+Multiple Configs:
+
+```json
+{
+  "userData": null,
+  "allUserData": [
+    {
+      "configId": "configId1",
+      "userData": {
+        "sub": "...",
+        "preferred_username": "john@doe.org",
+        "name": "john@doe.org",
+        "email": "john@doe.org",
+        "email_verified": false,
+        "given_name": "john@doe.org",
+        "role": "user",
+        "amr": "pwd"
+      }
+    },
+    {
+      "configId": "configId2",
+      "userData": {
+        "sub": "...",
+        "preferred_username": "john@doe.org",
+        "name": "john@doe.org",
+        "email": "john@doe.org",
+        "email_verified": false,
+        "given_name": "john@doe.org",
+        "role": "user",
+        "amr": "pwd"
+      }
+    }
+  ]
+}
+```
+
+## isAuthenticated$
+
+This property returns an `Observable<AuthenticatedResult>`. This object is filled depending on with how many configurations you run. The `AuthenticatedResult` is built as following:
+
+```ts
+export interface AuthenticatedResult {
+  isAuthenticated: boolean;
+
+  allConfigsAuthenticated: ConfigAuthenticatedResult[];
+}
+
+export interface ConfigAuthenticatedResult {
+  configId: string;
+  isAuthenticated: boolean;
+}
+```
+
+In case you have a single config the `isAuthenticated` on the `AuthenticatedResult` tells you if you are authenticated or not. The `ConfigAuthenticatedResult[]` contains the single config result with it's `configId` and again if this config is authenticated or not.
+
+In case you have multiple configs the `isAuthenticated` on the `AuthenticatedResult` tells you if all configs are authenticated (`true`) or not (`false`). The `ConfigAuthenticatedResult[]` contains the single config results with it's `configId` and again if this config is authenticated or not.
+
+```ts
+this.isAuthenticated$ = this.oidcSecurityService.isAuthenticated$;
+```
+
+Single Config
+
+```json
+{
+  "isAuthenticated": true,
+  "allConfigsAuthenticated": [{ "configId": "configId1", "isAuthenticated": true }]
+}
+```
+
+Multiple Configs
+
+```json
+{
+  "isAuthenticated": false,
+  "allConfigsAuthenticated": [
+    { "configId": "configId1", "isAuthenticated": true },
+    { "configId": "configId2", "isAuthenticated": false }
+  ]
+}
+```
+
+## checkSessionChanged$
+
+The `checkSessionChanged$` observable gets emitted values every time the server comes back with a check session and the value `changed`. If you want to get an information about when the CheckSession Event has been received generally take a look at the [public events](features.md#public-events).
+
+Example:
+
+```ts
+this.checkSessionChanged$ = this.oidcSecurityService.checkSessionChanged$;
+```
+
+## stsCallback$
+
+The `stsCallback$` observable gets emitted _after_ the library has handled the possible secure token server callback. You can perform initial setups and custom workflows inside your application when the secure token server redirects you back to your app.
+
+Example:
+
+```ts
+this.stsCallback$ = this.oidcSecurityService.stsCallback$;
+```
+
+## getConfigurations()
+
+This method returns all configurations you have configured as an `OpenIdConfiguration[]`. The config includes all your values merged with the ones the library created.
+
+```ts
+const allConfigs = this.oidcSecurityService.getConfigurations();
+```
+
+## getConfiguration(configId?: string)
+
+This method returns one single configuration.
+If you are running with multiple configs and pass the `configId` the configuration or `null` is returned. If you are running with multiple configs and do not pass the `configId` the first one is returned. If you are running with a single config this config is returned.
+
+```ts
+// one config or the first one in case of multiple or null
+const singleConfig = this.oidcSecurityService.getConfiguration();
+
+// one config or null
+const singleConfig = this.oidcSecurityService.getConfiguration('configId');
+```
+
+## getUserData(configId?: string)
+
+This method returns the user data.
+If you are running with multiple configs and pass the `configId` the user data for this config or `null` is returned. If you are running with multiple configs and do not pass the `configId` the user data for the first config is returned. If you are running with a single config the user data for this is returned.
+
+```ts
+// one config or the first one in case of multiple or null
+const userData = this.oidcSecurityService.getUserData();
+
+// user data for this specific config
+const userData = this.oidcSecurityService.getUserData('configId');
+```
+
+## checkAuth(url?: string, configId?: string)
+
+This method starts the complete authentication flow. Use this method if you are running with a single config or want to check a single config.
+
+This method parses the url when redirected back from the secure token server (STS) and sets all values.
+
+It returns an `Observable<LoginResponse>` containing all information you need in one object.
+
+```ts
+{
+  isAuthenticated: boolean;
+  userData: any;
+  accessToken: string;
+  idToken: string;
+  configId: string;
+  errorMessage?: string;
+}
+```
+
+```ts
+this.oidcSecurityService.checkAuth().subscribe(({ isAuthenticated, userData, accessToken, idToken, configId }) => {
+  // ...use data
+});
+```
+
+You can also pass a `configId` to check for as well as a url in case you want to overwrite the one in the address bar from the browser. This is useful for mobile or desktop cases like Electron or Cordova/Ionic.
+
+```ts
+const url = '...';
+const configId = '...';
+
+this.oidcSecurityService.checkAuth(url, configId).subscribe(({ isAuthenticated, userData, accessToken, idToken, configId }) => {
+  // ...use data
+});
+```
+
+## checkAuthMultiple(url?: string, configId?: string)
+
+This method starts the complete authentication flow for multiple configs. Use this method if you are running with multiple configs to check which one is authenticated or not.
+
+This method parses the url when you come back from the secure token server (STS) and sets all values.
+
+It returns an `Observable<LoginResponse[]>` containing all information you need in the `LoginResponse` object as array so that you can see which config has which values.
+
+```ts
+[
+  {
+    isAuthenticated: boolean;
+    userData: any;
+    accessToken: string;
+    idToken: string;
+    configId: string;
+    errorMessage?: string;
+  }
+]
+```
+
+```ts
+this.oidcSecurityService.checkAuthMultiple().subscribe(({ isAuthenticated, userData, accessToken, idToken, configId }) => {
+  // ...use data
+});
+```
+
+You can also pass a `configId` to check for as well as a url in case you want to overwrite the one in the address bar from the browser. This is useful for mobile or desktop cases like Electron or Cordova/Ionic.
+
+```ts
+const url = '...';
+const configId = '...';
+
+this.oidcSecurityService.checkAuthMultiple(url, configId).subscribe(({ isAuthenticated, userData, accessToken, idToken, configId }) => {
+  // ...use data
+});
+```
+
+## isAuthenticated(configId?: string)
+
+This method provides information if a config is authenticated or not as a `boolean` return value.
+If you are running with multiple configs and pass the `configId` the authentication for this config is checked. If you are running with multiple configs and do not pass the `configId` the authentication for the first config is checked. If you are running with a single config this configuration is checked if you are authenticated.
+
+```ts
+const isAuthenticated = this.oidcSecurityService.isAuthenticated();
+```
+
+```ts
+const isAuthenticated = this.oidcSecurityService.isAuthenticated('configId');
+```
+
+## checkAuthIncludingServer(configId?: string)
+
+This method can be used to check the server for an authenticated session using the iframe silent renew if not locally authenticated. This is useful when opening an app in a new tab and you are already authenticated. This method ONLY works with iframe silent renew. It will not work with refresh tokens. With refresh tokens, you cannot do this, as consent is required.
+
+Returns an `Observable<LoginResponse>`.
+
+```ts
+{
+  isAuthenticated: boolean;
+  userData: any;
+  accessToken: string;
+  idToken: string;
+  configId: string;
+  errorMessage?: string;
+}
+```
+
+If you are running with multiple configs and pass the `configId` the authentication for this config is checked. If you are running with multiple configs and do not pass the `configId` the authentication for the first config is checked. If you are running with a single config this configuration is checked if you are authenticated.
+
+```ts
+this.oidcSecurityService.checkAuthIncludingServer().subscribe(/*...*/);
+```
+
+```ts
+this.oidcSecurityService.checkAuthIncludingServer('configId').subscribe(/*...*/);
+```
+
+## getAccessToken(configId?: string):
+
+Returns the access token for your login scenario as a `string`.
+If you are running with multiple configs and pass the `configId` the access token for this config is returned. If you are running with multiple configs and do not pass the `configId` the access token for the first config is returned. If you are running with a single config the access token for this config returned.
+
+```ts
+const accessToken = this.oidcSecurityService.getAccessToken();
+```
+
+```ts
+const accessToken = this.oidcSecurityService.getAccessToken('configId');
+```
+
+## getIdToken(configId?: string):
+
+Returns the id token for your login scenario as a `string`.
+If you are running with multiple configs and pass the `configId` the id token for this config is returned. If you are running with multiple configs and do not pass the `configId` the id token for the first config is returned. If you are running with a single config the id token for this config returned.
+
+```ts
+const idToken = this.oidcSecurityService.getIdToken();
+```
+
+```ts
+const idToken = this.oidcSecurityService.getIdToken('configId');
+```
+
+## getRefreshToken(configId?: string)
+
+Returns the refresh token for you login scenario if there is one.
+If you are running with multiple configs and pass the `configId` the refresh token for this config is returned. If you are running with multiple configs and do not pass the `configId` the refresh token for the first config is returned. If you are running with a single config the refresh token for this config returned.
+
+```ts
+const refreshToken = this.oidcSecurityService.getRefreshToken();
+```
+
+```ts
+const refreshToken = this.oidcSecurityService.getRefreshToken('configId');
+```
+
+## getAuthenticationResult(configId?: string)
+
+Returns the authentication result, if present, for the sign-in. The `configId` parameter is used to check define which configuration to use, this is only required when using multiple configurations. If not passed, the first config will be taken. A object with the authentication result is returned.
+
+```ts
+const authnResult = this.oidcSecurityService.getAuthenticationResult();
+```
+
+```ts
+const authnResult = this.oidcSecurityService.getAuthenticationResult('configId');
+```
+
+## getPayloadFromIdToken(encode = false, configId?: string)
+
+Returns the payload from the id_token. This can be used to get claims from the token.
+If you are running with multiple configs and pass the `configId` the payload for this config is returned. If you are running with multiple configs and do not pass the `configId` the refresh token for the first config is returned. If you are running with a single config the refresh token for this config returned.
+
+The `encode` param has to be set to `true` if the payload is base64 encoded.
+
+```ts
+const payload = this.oidcSecurityService.getPayloadFromIdToken();
+```
+
+```ts
+const payload = this.oidcSecurityService.getPayloadFromIdToken(true, 'configId');
+```
+
+## setState(state: string, configId?: string)
+
+You can set the state value used for the authorize request, if you have the `autoCleanStateAfterAuthentication` in the configuration set to `false`. Can be used for custom state logic handling, the state is not automatically reset when set to `false`.
+If you are running with multiple configs and pass the `configId` the passed config is taken. If you are running with multiple configs and do not pass the `configId` the first config is taken. If you are running with a single config this config is taken.
+
+```ts
+this.oidcSecurityService.setState('some-state');
+```
+
+```ts
+this.oidcSecurityService.setState('some-state', 'configId');
+```
+
+## getState(configId?: string)
+
+Returns the state value used for the authorize request.
+If you are running with multiple configs and pass the `configId` the passed config is taken. If you are running with multiple configs and do not pass the `configId` the first config is taken. If you are running with a single config this config is taken.
+
+```ts
+const state = this.oidcSecurityService.getState();
+```
+
+```ts
+const state = this.oidcSecurityService.getState('configId');
+```
+
+## authorize(configId?: string, authOptions?: AuthOptions)
+
+This method is being called when you want to redirect to the authority and sign in the identity. This method takes a `configId` as parameter if you want to use a specific config and it also takes `authOptions` adding `customParams` which can change every time you want to login and an `urlHandler` which is getting called instead of the redirect.
+
+See also [Custom parameters](features.md/#custom-parameters)
+
+```ts
+export interface AuthOptions {
+  customParams?: { [key: string]: string | number | boolean };
+  urlHandler?(url: string): any;
+}
+```
+
+```ts
+this.oidcSecurityService.authorize();
+```
+
+```ts
+const authOptions = {
+  customParams: {
+    some: 'params',
+  },
+  urlHandler: () => {
+    /* ... */
+  },
+};
+this.oidcSecurityService.authorize('configId', authOptions);
+```
+
+## authorizeWithPopUp(authOptions?: AuthOptions, popupOptions?: PopupOptions, configId?: string)
+
+This method is being called when you want to redirect to the secure token server in a popup and login your user. This method takes a `configId` as parameter if you want to use a specific config and it also takes `authOptions` adding `customParams` which can change every time you want to login and an `urlHandler` which is getting called instead of the redirect. You can also pass `PopupOptions` to define where and how the popup should open.
+
+The method returns an `Observable<LoginResponse>` containing
+
+```ts
+{
+  isAuthenticated: boolean;
+  userData: any;
+  accessToken: string;
+  idToken: string;
+  configId: string;
+  errorMessage?: string;
+}
+```
+
+```ts
+export interface PopupOptions {
+  width?: number;
+  height?: number;
+  left?: number;
+  top?: number;
+}
+```
+
+```ts
+export interface AuthOptions {
+  customParams?: { [key: string]: string | number | boolean };
+  urlHandler?(url: string): any;
+}
+```
+
+Examples:
+
+```ts
+this.oidcSecurityService.authorizeWithPopUp().subscribe(({ isAuthenticated, userData, accessToken, idToken, configId }) => {
+  // ...use data
+});
+```
+
+```ts
+const authOptions = {
+  customParams: {
+    some: 'params',
+  },
+  urlHandler: () => {
+    /* ... */
+  },
+};
+
+this.oidcSecurityService
+  .authorizeWithPopUp(authOptions, null, 'configId')
+  .subscribe(({ isAuthenticated, userData, accessToken, idToken, configId }) => {
+    // ...use data
+  });
+```
+
+## forceRefreshSession(customParams?: { ... }, configId?: string)
+
+This method provides the functionality to manually refresh the session at any time you require. If a current process is running this method will do nothing. After the run is finished the method forces to refresh again.
+
+This method takes `customParams` for this request as well as a `configId` as parameter if you want to use a specific config. If you are running with multiple configs and pass the `configId` the passed config is taken. If you are running with multiple configs and do not pass the `configId` the first config is taken. If you are running with a single config this config is taken.
+
+See also [Custom parameters](features.md/#custom-parameters)
+
+The method returns an `Observable<LoginResponse>` containing
+
+```ts
+{
+  isAuthenticated: boolean;
+  userData: any;
+  accessToken: string;
+  idToken: string;
+  configId: string;
+  errorMessage?: string;
+}
+```
+
+Examples:
+
+```ts
+this.oidcSecurityService.forceRefreshSession().subscribe(({ isAuthenticated, userData, accessToken, idToken, configId }) => {
+  // ...use data
+});
+```
+
+```ts
+const customParams: {
+  some: 'params',
+}
+
+this.oidcSecurityService
+  .forceRefreshSession(customParams, 'configId')
+  .subscribe(({ isAuthenticated, userData, accessToken, idToken, configId }) => {
+```
+
+## logoffAndRevokeTokens(configId?: string, authOptions?: AuthOptions)
+
+With this method the user is being logged out and the refresh token and and the access token are revoked on the server. If the refresh token does not exist only the access token is revoked. Then the logout runs normally.
+
+This method takes a `configId` and and `authOptions` as parameter and returns an observable. If you are running with multiple configs and pass the `configId` the passed config is taken. If you are running with multiple configs and do not pass the `configId` the first config is taken. If you are running with a single config this config is taken.
+
+```ts
+this.oidcSecurityService.logoffAndRevokeTokens().subscribe(/* ... */);
+```
+
+```ts
+const authOptions = {
+  customParams: {
+    some: 'params',
+  },
+  urlHandler: () => {
+    /* ... */
+  },
+};
+
+this.oidcSecurityService.logoffAndRevokeTokens('configId', authOptions).subscribe(/* ... */);
+```
+
+## logoff(configId?: string, authOptions?: AuthOptions)
+
+This method logs out on the server and the local client. If the server state has changed, check session, then only a local logout. The method takes a `configId` and `authOptions` as parameter. If you are running with multiple configs and pass the `configId` the passed config is taken. If you are running with multiple configs and do not pass the `configId` the first config is taken. If you are running with a single config this config is taken.
+
+Examples:
+
+```ts
+this.oidcSecurityService.logoff();
+```
+
+```ts
+const authOptions = {
+  customParams: {
+    some: 'params',
+  },
+  urlHandler: () => {
+    /* ... */
+  },
+};
+
+this.oidcSecurityService.logoff('configId', authOptions);
+```
+
+## logoffLocal(configId?: string)
+
+This method is used to reset your local session in the browser, but not sending anything to the server. If you are running with multiple configs and pass the `configId` the passed config is taken. If you are running with multiple configs and do not pass the `configId` the first config is taken. If you are running with a single config this config is taken.
+
+```ts
+this.oidcSecurityService.logoffLocal();
+```
+
+```ts
+this.oidcSecurityService.logoffLocal('configId');
+```
+
+## logoffLocalMultiple()
+
+This method is used to reset your local session in the browser for multiple configs, but not sending anything to the server.
+
+```ts
+this.oidcSecurityService.logoffLocalMultiple();
+```
+
+## revokeAccessToken(accessToken?: any, configId?: string)
+
+This method revokes an access token on the Security Token Service. This is only required in the code flow with refresh tokens. If no token is provided, then the token from the storage is revoked. You can pass any token to revoke. This makes it possible to manage your own tokens.
+
+This method also takes a `configId`. If you are running with multiple configs and pass the `configId` the passed config is taken. If you are running with multiple configs and do not pass the `configId` the first config is taken. If you are running with a single config this config is taken.
+
+```ts
+this.oidcSecurityService.revokeAccessToken().subscribe(/* ... */);
+```
+
+```ts
+this.oidcSecurityService.revokeAccessToken('accessToken', 'configId').subscribe(/* ... */);
+```
+
+More info: [https://tools.ietf.org/html/rfc7009](https://tools.ietf.org/html/rfc7009)
+
+## revokeRefreshToken(refreshToken?: any, configId?: string)
+
+This method revokes a refresh token on the secure token server. This is only required in the code flow with refresh tokens. If no token is provided, then the token from the storage is revoked. You can pass any token to revoke. This makes it possible to manage your own tokens.
+
+This method also takes a `configId`. If you are running with multiple configs and pass the `configId` the passed config is taken. If you are running with multiple configs and do not pass the `configId` the first config is taken. If you are running with a single config this config is taken.
+
+```ts
+this.oidcSecurityService.revokeRefreshToken().subscribe(/* ... */);
+```
+
+```ts
+this.oidcSecurityService.revokeRefreshToken('refreshToken', 'configId').subscribe(/* ... */);
+```
+
+More info: [https://tools.ietf.org/html/rfc7009](https://tools.ietf.org/html/rfc7009)
+
+## getEndSessionUrl(customParams?: { ... }, configId?: string)
+
+Creates the ens session URL which can be used to implement your own custom server logout. You can pass custom params directly into the method. This method also takes a `configId`. If you are running with multiple configs and pass the `configId` the passed config is taken. If you are running with multiple configs and do not pass the `configId` the first config is taken. If you are running with a single config this config is taken.
+
+```ts
+const endSessionUrl = this.oidcSecurityService.getEndSessionUrl();
+```
+
+```ts
+const customParams: {
+  some: 'params';
+};
+
+const endSessionUrl = this.oidcSecurityService.getEndSessionUrl(customParams, 'configId');
+```