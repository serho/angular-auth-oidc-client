import { Injectable } from '@angular/core';
import { StoragePersistenceService } from '../storage/storage-persistence.service';

const STORAGE_KEY = 'redirect';

@Injectable()
export class AutoLoginService {
<<<<<<< HEAD
  constructor(private readonly storageService: StoragePersistenceService) {}
  getStoredRedirectRoute() {
    return this.storageService.read(STORAGE_KEY);
  }

  saveStoredRedirectRoute(url: string) {
    this.storageService.write(STORAGE_KEY, url);
  }

  deleteStoredRedirectRoute() {
    this.storageService.remove(STORAGE_KEY);
=======
  /**
   * Gets the stored redirect route from storage.
   */
  getStoredRedirectRoute(): string {
    return localStorage.getItem(STORAGE_KEY);
  }

  /**
   * Saves the redirect url to storage.
   *
   * @param url The redirect url to save.
   */
  saveStoredRedirectRoute(url: string): void {
    localStorage.setItem(STORAGE_KEY, url);
  }

  /**
   * Removes the redirect url from storage.
   */
  deleteStoredRedirectRoute(): void {
    localStorage.removeItem(STORAGE_KEY);
>>>>>>> debcb339
  }
}<|MERGE_RESOLUTION|>--- conflicted
+++ resolved
@@ -5,24 +5,13 @@
 
 @Injectable()
 export class AutoLoginService {
-<<<<<<< HEAD
   constructor(private readonly storageService: StoragePersistenceService) {}
-  getStoredRedirectRoute() {
-    return this.storageService.read(STORAGE_KEY);
-  }
 
-  saveStoredRedirectRoute(url: string) {
-    this.storageService.write(STORAGE_KEY, url);
-  }
-
-  deleteStoredRedirectRoute() {
-    this.storageService.remove(STORAGE_KEY);
-=======
   /**
    * Gets the stored redirect route from storage.
    */
   getStoredRedirectRoute(): string {
-    return localStorage.getItem(STORAGE_KEY);
+    return this.storageService.read(STORAGE_KEY);
   }
 
   /**
@@ -30,15 +19,14 @@
    *
    * @param url The redirect url to save.
    */
-  saveStoredRedirectRoute(url: string): void {
-    localStorage.setItem(STORAGE_KEY, url);
+  saveStoredRedirectRoute(url: string) {
+    this.storageService.write(STORAGE_KEY, url);
   }
 
   /**
    * Removes the redirect url from storage.
    */
   deleteStoredRedirectRoute(): void {
-    localStorage.removeItem(STORAGE_KEY);
->>>>>>> debcb339
+    this.storageService.remove(STORAGE_KEY);
   }
 }