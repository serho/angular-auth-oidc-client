--- conflicted
+++ resolved
@@ -1,11 +1,7 @@
 import { DOCUMENT } from '@angular/common';
 import { Inject, Injectable, Renderer2, RendererFactory2 } from '@angular/core';
 import { Observable } from 'rxjs';
-<<<<<<< HEAD
-import { OpenIdConfiguration } from '../config/openid-configuration';
-=======
 import { switchMap } from 'rxjs/operators';
->>>>>>> ca87a45f
 import { LoggerService } from '../logging/logger.service';
 import { UrlService } from '../utils/url/url.service';
 import { SilentRenewService } from './silent-renew.service';
@@ -19,31 +15,19 @@
     private loggerService: LoggerService,
     private urlService: UrlService,
     private silentRenewService: SilentRenewService,
-    rendererFactory: RendererFactory2,
+    rendererFactory: RendererFactory2
   ) {
     this.renderer = rendererFactory.createRenderer(null, null);
   }
 
-<<<<<<< HEAD
-  refreshSessionWithIframe(
-    config: OpenIdConfiguration,
-    allConfigs: OpenIdConfiguration[],
-    customParams?: { [key: string]: string | number | boolean }
-  ): Observable<boolean> {
-    this.loggerService.logDebug(config, 'BEGIN refresh session Authorize Iframe renew');
-    const url = this.urlService.getRefreshSessionSilentRenewUrl(config, customParams);
-
-    return this.sendAuthorizeRequestUsingSilentRenew(url, config, allConfigs);
-=======
   refreshSessionWithIframe(configId: string, customParams?: { [key: string]: string | number | boolean }): Observable<boolean> {
     this.loggerService.logDebug(configId, 'BEGIN refresh session Authorize Iframe renew');
 
     return this.urlService.getRefreshSessionSilentRenewUrl(configId, customParams).pipe(
       switchMap((url) => {
         return this.sendAuthorizeRequestUsingSilentRenew(url, configId);
-      }),
+      })
     );
->>>>>>> ca87a45f
   }
 
   private sendAuthorizeRequestUsingSilentRenew(
@@ -77,17 +61,13 @@
       }
     });
     const renewDestroyHandler = this.renderer.listen('window', 'oidc-silent-renew-message', (e) =>
-<<<<<<< HEAD
-      this.silentRenewService.silentRenewEventHandler(e, config, allConfigs)
-=======
-      this.silentRenewService.silentRenewEventHandler(e, configId),
->>>>>>> ca87a45f
+      this.silentRenewService.silentRenewEventHandler(e, configId)
     );
 
     this.doc.defaultView.dispatchEvent(
       new CustomEvent('oidc-silent-renew-init', {
         detail: instanceId,
-      }),
+      })
     );
   }
 }