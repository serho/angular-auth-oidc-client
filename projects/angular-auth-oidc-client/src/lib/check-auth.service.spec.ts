import { TestBed, waitForAsync } from '@angular/core/testing';
import { Router } from '@angular/router';
import { RouterTestingModule } from '@angular/router/testing';
import { of, throwError } from 'rxjs';
import { AuthStateService } from './authState/auth-state.service';
import { AuthStateServiceMock } from './authState/auth-state.service-mock';
import { AutoLoginService } from './auto-login/auto-login-service';
import { CallbackService } from './callback/callback.service';
import { CallbackServiceMock } from './callback/callback.service-mock';
import { PeriodicallyTokenCheckService } from './callback/periodically-token-check.service';
import { PeriodicallyTokenCheckServiceMock } from './callback/periodically-token-check.service-mock';
import { RefreshSessionService } from './callback/refresh-session.service';
import { RefreshSessionServiceMock } from './callback/refresh-session.service.mock';
import { CheckAuthService } from './check-auth.service';
import { StsConfigLoader } from './config/config-loader';
import { StsConfigLoaderMock } from './config/config-loader-mock';
import { ConfigurationProvider } from './config/config.provider';
import { ConfigurationProviderMock } from './config/config.provider-mock';
import { CheckSessionService } from './iframe/check-session.service';
import { CheckSessionServiceMock } from './iframe/check-session.service-mock';
import { SilentRenewService } from './iframe/silent-renew.service';
import { SilentRenewServiceMock } from './iframe/silent-renew.service-mock';
import { LoggerService } from './logging/logger.service';
import { LoggerServiceMock } from './logging/logger.service-mock';
import { PopUpService } from './login/popup/popup.service';
import { PopUpServiceMock } from './login/popup/popup.service-mock';
import { UserService } from './userData/user-service';
import { UserServiceMock } from './userData/user-service-mock';

describe('CheckAuthService', () => {
  let checkAuthService: CheckAuthService;
  let configurationProvider: ConfigurationProvider;
  let authStateService: AuthStateService;
  let userService: UserService;
  let checkSessionService: CheckSessionService;
  let callBackService: CallbackService;
  let silentRenewService: SilentRenewService;
  let periodicallyTokenCheckService: PeriodicallyTokenCheckService;
  let refreshSessionService: RefreshSessionService;
  let popUpService: PopUpService;
  let autoLoginService: AutoLoginService;
  let router: Router;

  beforeEach(() => {
    TestBed.configureTestingModule({
<<<<<<< HEAD
      imports: [BrowserModule, HttpClientTestingModule, RouterTestingModule, AuthModule.forRoot({})],
=======
      imports: [RouterTestingModule],
>>>>>>> 5061f75c
      providers: [
        { provide: CheckSessionService, useClass: CheckSessionServiceMock },
        { provide: SilentRenewService, useClass: SilentRenewServiceMock },
        { provide: UserService, useClass: UserServiceMock },
        { provide: LoggerService, useClass: LoggerServiceMock },
        { provide: ConfigurationProvider, useClass: ConfigurationProviderMock },
        { provide: AuthStateService, useClass: AuthStateServiceMock },
        { provide: CallbackService, useClass: CallbackServiceMock },
        { provide: RefreshSessionService, useClass: RefreshSessionServiceMock },
        { provide: PeriodicallyTokenCheckService, useClass: PeriodicallyTokenCheckServiceMock },
        { provide: PopUpService, useClass: PopUpServiceMock },
        { provide: StsConfigLoader, useClass: StsConfigLoaderMock },
        AutoLoginService,
        CheckAuthService,
      ],
    });
  });

  beforeEach(() => {
    checkAuthService = TestBed.inject(CheckAuthService);
    configurationProvider = TestBed.inject(ConfigurationProvider);
    refreshSessionService = TestBed.inject(RefreshSessionService);
    userService = TestBed.inject(UserService);
    authStateService = TestBed.inject(AuthStateService);
    checkSessionService = TestBed.inject(CheckSessionService);
    callBackService = TestBed.inject(CallbackService);
    silentRenewService = TestBed.inject(SilentRenewService);
    periodicallyTokenCheckService = TestBed.inject(PeriodicallyTokenCheckService);
    popUpService = TestBed.inject(PopUpService);
    autoLoginService = TestBed.inject(AutoLoginService);
    router = TestBed.inject(Router);
  });

  afterEach(() => {
    localStorage.clear();
  });

  it('should create', () => {
    expect(checkAuthService).toBeTruthy();
  });

  describe('checkAuth', () => {
    it(
      'returns false when config is not valid',
      waitForAsync(() => {
        spyOn(configurationProvider, 'hasValidConfig').and.returnValue(false);
        checkAuthService.checkAuth().subscribe((result) => expect(result).toBeFalse());
      })
    );

    it(
      'returns null and sendMessageToMainWindow if currently in a popup',
      waitForAsync(() => {
        spyOn(configurationProvider, 'hasValidConfig').and.returnValue(true);
        spyOn(configurationProvider, 'getOpenIDConfiguration').and.returnValue({ stsServer: 'stsServer' });
        spyOn(popUpService, 'isCurrentlyInPopup').and.returnValue(true);
        const popupSpy = spyOn(popUpService, 'sendMessageToMainWindow');
        checkAuthService.checkAuth().subscribe((result) => {
          expect(result).toBeNull();
          expect(popupSpy).toHaveBeenCalled();
        });
      })
    );

    it(
      'returns false in case handleCallbackAndFireEvents throws an error',
      waitForAsync(() => {
        spyOn(configurationProvider, 'hasValidConfig').and.returnValue(true);
        spyOn(configurationProvider, 'getOpenIDConfiguration').and.returnValue({ stsServer: 'stsServer' });
        spyOn(callBackService, 'isCallback').and.returnValue(true);
        spyOn(authStateService, 'areAuthStorageTokensValid').and.returnValue(true);
        const spy = spyOn(callBackService, 'handleCallbackAndFireEvents').and.returnValue(throwError('ERROR'));
        checkAuthService.checkAuth().subscribe((result) => {
          expect(result).toBeFalse();
          expect(spy).toHaveBeenCalled();
        });
      })
    );

    it(
      'calls callbackService.handlePossibleStsCallback with current url when callback is true',
      waitForAsync(() => {
        spyOn(configurationProvider, 'hasValidConfig').and.returnValue(true);
        spyOn(configurationProvider, 'getOpenIDConfiguration').and.returnValue({ stsServer: 'stsServer' });
        spyOn(callBackService, 'isCallback').and.returnValue(true);
        spyOn(authStateService, 'areAuthStorageTokensValid').and.returnValue(true);
        const spy = spyOn(callBackService, 'handleCallbackAndFireEvents').and.returnValue(of(null));
        checkAuthService.checkAuth().subscribe((result) => {
          expect(result).toBeTrue();
          expect(spy).toHaveBeenCalled();
        });
      })
    );

    it(
      'does NOT call handleCallbackAndFireEvents with current url when callback is false',
      waitForAsync(() => {
        spyOn(configurationProvider, 'hasValidConfig').and.returnValue(true);
        spyOn(configurationProvider, 'getOpenIDConfiguration').and.returnValue({ stsServer: 'stsServer' });
        spyOn(callBackService, 'isCallback').and.returnValue(false);
        const spy = spyOn(callBackService, 'handleCallbackAndFireEvents').and.returnValue(of(null));
        checkAuthService.checkAuth().subscribe((result) => {
          expect(result).toBeTrue();
          expect(spy).not.toHaveBeenCalled();
        });
      })
    );

    it(
      'does fire the auth and user data events when it is not a callback from the sts and is authenticated',
      waitForAsync(() => {
        spyOn(configurationProvider, 'hasValidConfig').and.returnValue(true);
        spyOn(configurationProvider, 'getOpenIDConfiguration').and.returnValue({ stsServer: 'stsServer' });
        spyOn(callBackService, 'isCallback').and.returnValue(false);
        spyOn(authStateService, 'areAuthStorageTokensValid').and.returnValue(true);
        spyOn(callBackService, 'handleCallbackAndFireEvents').and.returnValue(of(null));

        const setAuthorizedAndFireEventSpy = spyOn(authStateService, 'setAuthorizedAndFireEvent');
        const userServiceSpy = spyOn(userService, 'publishUserDataIfExists');
        checkAuthService.checkAuth().subscribe((result) => {
          expect(result).toBeTrue();
          expect(setAuthorizedAndFireEventSpy).toHaveBeenCalled();
          expect(userServiceSpy).toHaveBeenCalled();
        });
      })
    );

    it(
      'does NOT fire the auth and user data events when it is not a callback from the sts and is NOT authenticated',
      waitForAsync(() => {
        spyOn(configurationProvider, 'hasValidConfig').and.returnValue(true);
        spyOn(configurationProvider, 'getOpenIDConfiguration').and.returnValue({ stsServer: 'stsServer' });
        spyOn(callBackService, 'isCallback').and.returnValue(false);
        spyOn(authStateService, 'areAuthStorageTokensValid').and.returnValue(false);
        spyOn(callBackService, 'handleCallbackAndFireEvents').and.returnValue(of(null));

        const setAuthorizedAndFireEventSpy = spyOn(authStateService, 'setAuthorizedAndFireEvent');
        const userServiceSpy = spyOn(userService, 'publishUserDataIfExists');
        checkAuthService.checkAuth().subscribe((result) => {
          expect(result).toBeFalse();
          expect(setAuthorizedAndFireEventSpy).not.toHaveBeenCalled();
          expect(userServiceSpy).not.toHaveBeenCalled();
        });
      })
    );

    it(
      'if authenticated return true',
      waitForAsync(() => {
        spyOn(configurationProvider, 'hasValidConfig').and.returnValue(true);
        spyOn(configurationProvider, 'getOpenIDConfiguration').and.returnValue({ stsServer: 'stsServer' });
        spyOn(callBackService, 'handleCallbackAndFireEvents').and.returnValue(of(null));
        spyOn(authStateService, 'areAuthStorageTokensValid').and.returnValue(true);

        checkAuthService.checkAuth().subscribe((result) => {
          expect(result).toBeTrue();
        });
      })
    );

    it(
      'if authenticated set auth and fires event ',
      waitForAsync(() => {
        spyOn(configurationProvider, 'hasValidConfig').and.returnValue(true);
        spyOn(configurationProvider, 'getOpenIDConfiguration').and.returnValue({ stsServer: 'stsServer' });
        spyOn(callBackService, 'handleCallbackAndFireEvents').and.returnValue(of(null));
        spyOn(authStateService, 'areAuthStorageTokensValid').and.returnValue(true);

        const spy = spyOn(authStateService, 'setAuthorizedAndFireEvent');

        checkAuthService.checkAuth().subscribe((result) => {
          expect(spy).toHaveBeenCalled();
        });
      })
    );

    it(
      'if authenticated publishUserdataIfExists ',
      waitForAsync(() => {
        spyOn(configurationProvider, 'hasValidConfig').and.returnValue(true);
        spyOn(configurationProvider, 'getOpenIDConfiguration').and.returnValue({ stsServer: 'stsServer' });
        spyOn(callBackService, 'handleCallbackAndFireEvents').and.returnValue(of(null));
        spyOn(authStateService, 'areAuthStorageTokensValid').and.returnValue(true);

        const spy = spyOn(userService, 'publishUserDataIfExists');

        checkAuthService.checkAuth().subscribe((result) => {
          expect(spy).toHaveBeenCalled();
        });
      })
    );

    it(
      'if authenticated callbackService startTokenValidationPeriodically',
      waitForAsync(() => {
        const config = {
          stsServer: 'stsServer',
          tokenRefreshInSeconds: 7,
        };
        spyOn(configurationProvider, 'hasValidConfig').and.returnValue(true);
        spyOn(configurationProvider, 'getOpenIDConfiguration').and.returnValue(config);
        spyOn(callBackService, 'handleCallbackAndFireEvents').and.returnValue(of(null));
        spyOn(authStateService, 'areAuthStorageTokensValid').and.returnValue(true);

        const spy = spyOn(periodicallyTokenCheckService, 'startTokenValidationPeriodically');

        checkAuthService.checkAuth().subscribe((result) => {
          expect(spy).toHaveBeenCalledWith(7);
        });
      })
    );

    it(
      'if isCheckSessionConfigured call checkSessionService.start()',
      waitForAsync(() => {
        spyOn(configurationProvider, 'hasValidConfig').and.returnValue(true);
        spyOn(configurationProvider, 'getOpenIDConfiguration').and.returnValue({ stsServer: 'stsServer' });
        spyOn(callBackService, 'handleCallbackAndFireEvents').and.returnValue(of(null));
        spyOn(authStateService, 'areAuthStorageTokensValid').and.returnValue(true);

        spyOn(checkSessionService, 'isCheckSessionConfigured').and.returnValue(true);
        const spy = spyOn(checkSessionService, 'start');

        checkAuthService.checkAuth().subscribe((result) => {
          expect(spy).toHaveBeenCalled();
        });
      })
    );

    it(
      'if isSilentRenewConfigured call getOrCreateIframe()',
      waitForAsync(() => {
        spyOn(configurationProvider, 'hasValidConfig').and.returnValue(true);
        spyOn(configurationProvider, 'getOpenIDConfiguration').and.returnValue({ stsServer: 'stsServer' });
        spyOn(callBackService, 'handleCallbackAndFireEvents').and.returnValue(of(null));
        spyOn(authStateService, 'areAuthStorageTokensValid').and.returnValue(true);

        spyOn(silentRenewService, 'isSilentRenewConfigured').and.returnValue(true);
        const spy = spyOn(silentRenewService, 'getOrCreateIframe');

        checkAuthService.checkAuth().subscribe((result) => {
          expect(spy).toHaveBeenCalled();
        });
      })
    );

    it(
      'deletes route and navigates if a route for redirect was saved',
      waitForAsync(() => {
        spyOn(configurationProvider, 'hasValidConfig').and.returnValue(true);
        spyOn(configurationProvider, 'getOpenIDConfiguration').and.returnValue({ stsServer: 'stsServer' });
        spyOn(callBackService, 'handleCallbackAndFireEvents').and.returnValue(of(null));
        spyOn(authStateService, 'areAuthStorageTokensValid').and.returnValue(true);
        spyOn(autoLoginService, 'getStoredRedirectRoute').and.returnValue('some-saved-route');
        const deleteSpy = spyOn(autoLoginService, 'deleteStoredRedirectRoute');
        const routeSpy = spyOn(router, 'navigate');

        checkAuthService.checkAuth().subscribe((result) => {
          expect(deleteSpy).toHaveBeenCalledTimes(1);
          expect(routeSpy).toHaveBeenCalledOnceWith(['some-saved-route']);
        });
      })
    );
  });

  describe('checkAuthIncludingServer', () => {
    it(
      'if isSilentRenewConfigured call getOrCreateIframe()',
      waitForAsync(() => {
        spyOn(configurationProvider, 'hasValidConfig').and.returnValue(true);
        spyOn(configurationProvider, 'getOpenIDConfiguration').and.returnValue({ stsServer: 'stsServer' });
        spyOn(callBackService, 'handleCallbackAndFireEvents').and.returnValue(of(null));
        spyOn(authStateService, 'areAuthStorageTokensValid').and.returnValue(true);

        spyOn(silentRenewService, 'isSilentRenewConfigured').and.returnValue(true);
        const spy = spyOn(silentRenewService, 'getOrCreateIframe');

        checkAuthService.checkAuthIncludingServer().subscribe((result) => {
          expect(spy).toHaveBeenCalled();
        });
      })
    );

    it(
      'does forceRefreshSession get called and is NOT authenticated',
      waitForAsync(() => {
        spyOn(configurationProvider, 'hasValidConfig').and.returnValue(true);
        spyOn(configurationProvider, 'getOpenIDConfiguration').and.returnValue({ stsServer: 'stsServer' });
        spyOn(callBackService, 'isCallback').and.returnValue(false);
        spyOn(authStateService, 'areAuthStorageTokensValid').and.returnValue(false);
        spyOn(callBackService, 'handleCallbackAndFireEvents').and.returnValue(of(null));

        spyOn(refreshSessionService, 'forceRefreshSession').and.returnValue(
          of({
            idToken: 'idToken',
            accessToken: 'access_token',
          })
        );

        checkAuthService.checkAuthIncludingServer().subscribe((result) => {
          expect(result).toBeTruthy();
        });
      })
    );
  });
});<|MERGE_RESOLUTION|>--- conflicted
+++ resolved
@@ -43,11 +43,7 @@
 
   beforeEach(() => {
     TestBed.configureTestingModule({
-<<<<<<< HEAD
-      imports: [BrowserModule, HttpClientTestingModule, RouterTestingModule, AuthModule.forRoot({})],
-=======
       imports: [RouterTestingModule],
->>>>>>> 5061f75c
       providers: [
         { provide: CheckSessionService, useClass: CheckSessionServiceMock },
         { provide: SilentRenewService, useClass: SilentRenewServiceMock },
