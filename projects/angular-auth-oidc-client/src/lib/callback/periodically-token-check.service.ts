import { Injectable } from '@angular/core';
import { forkJoin, of, throwError } from 'rxjs';
import { catchError, switchMap } from 'rxjs/operators';
import { AuthStateService } from '../authState/auth-state.service';
import { OpenIdConfiguration } from '../config/openid-configuration';
import { ConfigurationProvider } from '../config/provider/config.provider';
import { FlowsDataService } from '../flows/flows-data.service';
import { ResetAuthDataService } from '../flows/reset-auth-data.service';
import { RefreshSessionIframeService } from '../iframe/refresh-session-iframe.service';
import { LoggerService } from '../logging/logger.service';
import { EventTypes } from '../public-events/event-types';
import { PublicEventsService } from '../public-events/public-events.service';
import { StoragePersistenceService } from '../storage/storage-persistence.service';
import { UserService } from '../userData/user.service';
import { FlowHelper } from '../utils/flowHelper/flow-helper.service';
import { IntervalService } from './interval.service';
import { RefreshSessionRefreshTokenService } from './refresh-session-refresh-token.service';

@Injectable({ providedIn: 'root' })
export class PeriodicallyTokenCheckService {
  constructor(
    private resetAuthDataService: ResetAuthDataService,
    private flowHelper: FlowHelper,
    private configurationProvider: ConfigurationProvider,
    private flowsDataService: FlowsDataService,
    private loggerService: LoggerService,
    private userService: UserService,
    private authStateService: AuthStateService,
    private refreshSessionIframeService: RefreshSessionIframeService,
    private refreshSessionRefreshTokenService: RefreshSessionRefreshTokenService,
    private intervalService: IntervalService,
    private storagePersistenceService: StoragePersistenceService,
    private publicEventsService: PublicEventsService
  ) {}

  startTokenValidationPeriodically(): void {
    const configsWithSilentRenewEnabled = this.getConfigsWithSilentRenewEnabled();

    if (configsWithSilentRenewEnabled.length <= 0) {
      return;
    }

    const refreshTimeInSeconds = this.getSmallestRefreshTimeFromConfigs(configsWithSilentRenewEnabled);

    if (!!this.intervalService.runTokenValidationRunning) {
      return;
    }

    // START PERIODICALLY CHECK ONCE AND CHECK EACH CONFIG WHICH HAS IT ENABLED
    const periodicallyCheck$ = this.intervalService.startPeriodicTokenCheck(refreshTimeInSeconds).pipe(
      switchMap(() => {
        const objectWithConfigIdsAndRefreshEvent = {};

        configsWithSilentRenewEnabled.forEach(({ configId }) => {
          const refreshEvent$ = this.createRefreshEventForConfig(configId);
          const refreshEventWithErrorHandler$ = refreshEvent$.pipe(
            catchError((error) => {
              this.flowsDataService.resetSilentRenewRunning(configId);
              return throwError(error);
            })
          );

          objectWithConfigIdsAndRefreshEvent[configId] = refreshEventWithErrorHandler$;
        });

        return forkJoin(objectWithConfigIdsAndRefreshEvent);
      })
    );

    this.intervalService.runTokenValidationRunning = periodicallyCheck$.subscribe(
      (objectWithConfigIds) => {
        for (const [key, _] of Object.entries(objectWithConfigIds)) {
          this.loggerService.logDebug(key, 'silent renew, periodic check finished!');
          if (this.flowHelper.isCurrentFlowCodeFlowWithRefreshTokens(key)) {
            this.flowsDataService.resetSilentRenewRunning(key);
          }
        }
      },
      (err) => this.loggerService.logError('silent renew failed!', err)
    );
  }

  private getSmallestRefreshTimeFromConfigs(configsWithSilentRenewEnabled: OpenIdConfiguration[]): number {
    const result = configsWithSilentRenewEnabled.reduce((prev, curr) =>
      prev.tokenRefreshInSeconds < curr.tokenRefreshInSeconds ? prev : curr
    );

    return result.tokenRefreshInSeconds;
  }

  private getConfigsWithSilentRenewEnabled(): OpenIdConfiguration[] {
    return this.configurationProvider.getAllConfigurations().filter((x) => x.silentRenew);
  }

  private createRefreshEventForConfig(configId: string) {
    const idToken = this.authStateService.getIdToken(configId);
    const isSilentRenewRunning = this.flowsDataService.isSilentRenewRunning(configId);
    const userDataFromStore = this.userService.getUserDataFromStore(configId);

    this.loggerService.logDebug(
      configId,
      `Checking: silentRenewRunning: ${isSilentRenewRunning} - has idToken: ${!!idToken} - has userData: ${!!userDataFromStore}`
    );

    const shouldBeExecuted = userDataFromStore && !isSilentRenewRunning && idToken;

<<<<<<< HEAD
    if (!shouldBeExecuted) {
      return of(null);
    }

    const idTokenHasExpired = this.authStateService.hasIdTokenExpired(configId);
    const accessTokenHasExpired = this.authStateService.hasAccessTokenExpiredIfExpiryExists(configId);
=======
        if (this.flowHelper.isCurrentFlowCodeFlowWithRefreshTokens()) {
          // Retrieve Dynamically Set Custom Params for refresh body
          const customParamsRefresh: { [key: string]: string | number | boolean } =
            this.storagePersistenceService.read('storageCustomParamsRefresh') || {};

          const { customParamsRefreshToken } = this.configurationProvider.getOpenIDConfiguration();

          const mergedParams = { ...customParamsRefresh, ...customParamsRefreshToken };

          // Refresh Session using Refresh tokens
          return this.refreshSessionRefreshTokenService.refreshSessionWithRefreshTokens(mergedParams);
        }
>>>>>>> a9325e20

    if (!idTokenHasExpired && !accessTokenHasExpired) {
      return of(null);
    }

    this.publicEventsService.fireEvent(EventTypes.SilentRenewStarted);

    const config = this.configurationProvider.getOpenIDConfiguration(configId);

    if (!config?.silentRenew) {
      this.resetAuthDataService.resetAuthorizationData(configId);
      return of(null);
    }

    this.loggerService.logDebug(configId, 'starting silent renew...');

    this.flowsDataService.setSilentRenewRunning(configId);

    if (this.flowHelper.isCurrentFlowCodeFlowWithRefreshTokens(configId)) {
      // Retrieve Dynamically Set Custom Params for refresh body
      const customParamsRefresh: { [key: string]: string | number | boolean } = this.storagePersistenceService.read(
        'storageCustomParamsRefresh',
        configId
      );

      // Refresh Session using Refresh tokens
      return this.refreshSessionRefreshTokenService.refreshSessionWithRefreshTokens(configId, customParamsRefresh);
    }

    // Retrieve Dynamically Set Custom Params
    const customParams: { [key: string]: string | number | boolean } = this.storagePersistenceService.read(
      'storageCustomRequestParams',
      configId
    );

    return this.refreshSessionIframeService.refreshSessionWithIframe(configId, customParams);
  }
}<|MERGE_RESOLUTION|>--- conflicted
+++ resolved
@@ -104,27 +104,12 @@
 
     const shouldBeExecuted = userDataFromStore && !isSilentRenewRunning && idToken;
 
-<<<<<<< HEAD
     if (!shouldBeExecuted) {
       return of(null);
     }
 
     const idTokenHasExpired = this.authStateService.hasIdTokenExpired(configId);
     const accessTokenHasExpired = this.authStateService.hasAccessTokenExpiredIfExpiryExists(configId);
-=======
-        if (this.flowHelper.isCurrentFlowCodeFlowWithRefreshTokens()) {
-          // Retrieve Dynamically Set Custom Params for refresh body
-          const customParamsRefresh: { [key: string]: string | number | boolean } =
-            this.storagePersistenceService.read('storageCustomParamsRefresh') || {};
-
-          const { customParamsRefreshToken } = this.configurationProvider.getOpenIDConfiguration();
-
-          const mergedParams = { ...customParamsRefresh, ...customParamsRefreshToken };
-
-          // Refresh Session using Refresh tokens
-          return this.refreshSessionRefreshTokenService.refreshSessionWithRefreshTokens(mergedParams);
-        }
->>>>>>> a9325e20
 
     if (!idTokenHasExpired && !accessTokenHasExpired) {
       return of(null);
@@ -145,13 +130,15 @@
 
     if (this.flowHelper.isCurrentFlowCodeFlowWithRefreshTokens(configId)) {
       // Retrieve Dynamically Set Custom Params for refresh body
-      const customParamsRefresh: { [key: string]: string | number | boolean } = this.storagePersistenceService.read(
-        'storageCustomParamsRefresh',
-        configId
-      );
+      const customParamsRefresh: { [key: string]: string | number | boolean } =
+        this.storagePersistenceService.read('storageCustomParamsRefresh', configId) || {};
+
+      const { customParamsRefreshToken } = this.configurationProvider.getOpenIDConfiguration();
+
+      const mergedParams = { ...customParamsRefresh, ...customParamsRefreshToken };
 
       // Refresh Session using Refresh tokens
-      return this.refreshSessionRefreshTokenService.refreshSessionWithRefreshTokens(configId, customParamsRefresh);
+      return this.refreshSessionRefreshTokenService.refreshSessionWithRefreshTokens(configId, mergedParams);
     }
 
     // Retrieve Dynamically Set Custom Params
