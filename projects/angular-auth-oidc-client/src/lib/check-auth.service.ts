import { DOCUMENT } from '@angular/common';
import { Inject, Injectable } from '@angular/core';
import { Router } from '@angular/router';
import { forkJoin, Observable, of } from 'rxjs';
import { catchError, map, switchMap, tap } from 'rxjs/operators';
import { AuthStateService } from './authState/auth-state.service';
import { AutoLoginService } from './auto-login/auto-login.service';
import { CallbackService } from './callback/callback.service';
import { PeriodicallyTokenCheckService } from './callback/periodically-token-check.service';
import { RefreshSessionService } from './callback/refresh-session.service';
import { OpenIdConfiguration } from './config/openid-configuration';
import { ConfigurationProvider } from './config/provider/config.provider';
import { CheckSessionService } from './iframe/check-session.service';
import { SilentRenewService } from './iframe/silent-renew.service';
import { LoggerService } from './logging/logger.service';
import { LoginResponse } from './login/login-response';
import { PopUpService } from './login/popup/popup.service';
import { StoragePersistenceService } from './storage/storage-persistence.service';
import { UserService } from './userData/user.service';

@Injectable()
export class CheckAuthService {
  constructor(
    @Inject(DOCUMENT) private readonly doc: any,
    private checkSessionService: CheckSessionService,
    private silentRenewService: SilentRenewService,
    private userService: UserService,
    private loggerService: LoggerService,
    private configurationProvider: ConfigurationProvider,
    private authStateService: AuthStateService,
    private callbackService: CallbackService,
    private refreshSessionService: RefreshSessionService,
    private periodicallyTokenCheckService: PeriodicallyTokenCheckService,
    private popupService: PopUpService,
    private autoLoginService: AutoLoginService,
    private router: Router,
    private storagePersistenceService: StoragePersistenceService
  ) {}

  checkAuth(passedConfigId: string, url?: string): Observable<LoginResponse> {
    if (this.currentUrlHasStateParam()) {
      const stateParamFromUrl = this.getStateParamFromCurrentUrl();
      const config = this.getConfigurationWithUrlState(stateParamFromUrl);

      return this.checkAuthWithConfig(config, url);
    }

    if (!!passedConfigId) {
      const config = this.configurationProvider.getOpenIDConfiguration(passedConfigId);
      return this.checkAuthWithConfig(config, url);
    }

    const onlyExistingConfig = this.configurationProvider.getOpenIDConfiguration();
    return this.checkAuthWithConfig(onlyExistingConfig, url);
  }

  checkAuthMultiple(passedConfigId: string, url?: string): Observable<LoginResponse[]> {
    if (this.currentUrlHasStateParam()) {
      const stateParamFromUrl = this.getStateParamFromCurrentUrl();
      const config = this.getConfigurationWithUrlState(stateParamFromUrl);
      return this.checkAuthWithConfig(config, url).pipe(map((x) => [x]));
    }

    if (!!passedConfigId) {
      const config = this.configurationProvider.getOpenIDConfiguration(passedConfigId);
      return this.checkAuthWithConfig(config, url).pipe(map((x) => [x]));
    }

    const allConfigs = this.configurationProvider.getAllConfigurations();
    const allChecks$ = allConfigs.map((x) => this.checkAuthWithConfig(x, url));

    return forkJoin(allChecks$);
  }

  checkAuthIncludingServer(configId: string): Observable<LoginResponse> {
    const onlyExistingConfig = this.configurationProvider.getOpenIDConfiguration();
    return this.checkAuthWithConfig(onlyExistingConfig).pipe(
      switchMap((loginResponse) => {
        const { isAuthenticated } = loginResponse;

        if (isAuthenticated) {
          return of(loginResponse);
        }

        return this.refreshSessionService.forceRefreshSession(configId).pipe(
          tap((loginResponseAfterRefreshSession) => {
            if (loginResponseAfterRefreshSession.isAuthenticated) {
              this.startCheckSessionAndValidation(configId);
            }
          })
        );
      })
    );
  }

  private checkAuthWithConfig(config: OpenIdConfiguration, url?: string): Observable<LoginResponse> {
    const { configId, stsServer } = config;

    if (!this.configurationProvider.hasConfig()) {
      const errorMessage = 'Please provide at least one configuration before setting up the module';
      this.loggerService.logError(configId, errorMessage);

      return of({ isAuthenticated: false, errorMessage });
    }

    const currentUrl = url || this.doc.defaultView.location.toString();

    this.loggerService.logDebug(configId, `Working with config '${configId}' using ${stsServer}`);

    if (this.popupService.isCurrentlyInPopup()) {
      this.popupService.sendMessageToMainWindow(currentUrl);

      return of(null);
    }

    const isCallback = this.callbackService.isCallback(currentUrl);

    this.loggerService.logDebug('currentUrl to check auth with: ', currentUrl);

    const callback$ = isCallback ? this.callbackService.handleCallbackAndFireEvents(currentUrl, configId) : of(null);

    return callback$.pipe(
      map(() => {
        const isAuthenticated = this.authStateService.areAuthStorageTokensValid(configId);
        if (isAuthenticated) {
          this.startCheckSessionAndValidation(configId);

          if (!isCallback) {
            this.authStateService.setAuthenticatedAndFireEvent();
            this.userService.publishUserDataIfExists(configId);
          }
        }

        this.loggerService.logDebug(configId, 'checkAuth completed - firing events now. isAuthenticated: ' + isAuthenticated);

        return {
          isAuthenticated,
          userData: this.userService.getUserDataFromStore(configId),
          accessToken: this.authStateService.getAccessToken(configId),
          configId,
        };
      }),
      tap(() => {
<<<<<<< HEAD
        const savedRouteForRedirect = this.autoLoginService.getStoredRedirectRoute(configId);

        if (savedRouteForRedirect) {
          this.autoLoginService.deleteStoredRedirectRoute(configId);
          this.router.navigateByUrl(savedRouteForRedirect);
=======

        const isAuthenticated = this.authStateService.areAuthStorageTokensValid();

        if(isAuthenticated){

          const savedRouteForRedirect = this.autoLoginService.getStoredRedirectRoute();

          if (savedRouteForRedirect) {
            this.autoLoginService.deleteStoredRedirectRoute();
            this.router.navigateByUrl(savedRouteForRedirect);
          }
>>>>>>> 9078fce1
        }
      }),
      catchError((errorMessage) => {
        this.loggerService.logError(configId, errorMessage);
        return of({ isAuthenticated: false, errorMessage });
      })
    );
  }

  private startCheckSessionAndValidation(configId: string) {
    if (this.checkSessionService.isCheckSessionConfigured(configId)) {
      this.checkSessionService.start(configId);
    }

    this.periodicallyTokenCheckService.startTokenValidationPeriodically();

    if (this.silentRenewService.isSilentRenewConfigured(configId)) {
      this.silentRenewService.getOrCreateIframe(configId);
    }
  }

  private getConfigurationWithUrlState(stateFromUrl: string): OpenIdConfiguration {
    const allConfigs = this.configurationProvider.getAllConfigurations();

    for (const config of allConfigs) {
      const storedState = this.storagePersistenceService.read('authStateControl', config.configId);

      if (storedState === stateFromUrl) {
        return config;
      }
    }

    return null;
  }

  private getStateParamFromCurrentUrl(): string {
    const currentUrl = this.getCurrentUrl();
    const urlParams = new URLSearchParams(currentUrl);
    const stateFromUrl = urlParams.get('state');
    return stateFromUrl;
  }

  private currentUrlHasStateParam(): boolean {
    return !!this.getStateParamFromCurrentUrl();
  }

  private getCurrentUrl(): string {
    return this.doc.defaultView.location.toString();
  }
}<|MERGE_RESOLUTION|>--- conflicted
+++ resolved
@@ -140,26 +140,14 @@
           configId,
         };
       }),
-      tap(() => {
-<<<<<<< HEAD
-        const savedRouteForRedirect = this.autoLoginService.getStoredRedirectRoute(configId);
-
-        if (savedRouteForRedirect) {
-          this.autoLoginService.deleteStoredRedirectRoute(configId);
-          this.router.navigateByUrl(savedRouteForRedirect);
-=======
-
-        const isAuthenticated = this.authStateService.areAuthStorageTokensValid();
-
-        if(isAuthenticated){
-
+      tap(({ isAuthenticated }) => {
+        if (isAuthenticated) {
           const savedRouteForRedirect = this.autoLoginService.getStoredRedirectRoute();
 
           if (savedRouteForRedirect) {
             this.autoLoginService.deleteStoredRedirectRoute();
             this.router.navigateByUrl(savedRouteForRedirect);
           }
->>>>>>> 9078fce1
         }
       }),
       catchError((errorMessage) => {
