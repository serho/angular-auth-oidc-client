--- conflicted
+++ resolved
@@ -22,11 +22,7 @@
     let headers: HttpHeaders = new HttpHeaders();
     headers = headers.set('Content-Type', 'application/x-www-form-urlencoded');
 
-<<<<<<< HEAD
-    const authWellknownEndpoints = this.storagePersistenceService.read('authWellKnownEndPoints', configuration);
-=======
     const authWellKnownEndpoints = this.storagePersistenceService.read('authWellKnownEndPoints', configId);
->>>>>>> ca87a45f
 
     if (!authWellKnownEndpoints) {
       return throwError(() => new Error('Could not read PAR endpoint because authWellKnownEndPoints are not given'));
@@ -37,25 +33,6 @@
       return throwError(() => new Error('Could not read PAR endpoint from authWellKnownEndpoints'));
     }
 
-<<<<<<< HEAD
-    const data = this.urlService.createBodyForParCodeFlowRequest(configuration, customParams);
-
-    return this.dataService.post(parEndpoint, data, configuration, headers).pipe(
-      retry(2),
-      map((response: any) => {
-        this.loggerService.logDebug(configuration, 'par response: ', response);
-
-        return {
-          expiresIn: response.expires_in,
-          requestUri: response.request_uri,
-        };
-      }),
-      catchError((error) => {
-        const errorMessage = `There was an error on ParService postParRequest`;
-        this.loggerService.logError(configuration, errorMessage, error);
-
-        return throwError(() => new Error(errorMessage));
-=======
     return this.urlService.createBodyForParCodeFlowRequest(configId, customParams).pipe(
       switchMap((data) => {
         return this.dataService.post(parEndpoint, data, configId, headers).pipe(
@@ -75,7 +52,6 @@
             return throwError(() => new Error(errorMessage));
           })
         );
->>>>>>> ca87a45f
       })
     );
   }
