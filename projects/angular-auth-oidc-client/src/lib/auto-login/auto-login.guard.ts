import { Injectable } from '@angular/core';
import { ActivatedRouteSnapshot, CanActivate, CanLoad, Route, Router, RouterStateSnapshot, UrlSegment } from '@angular/router';
import { Observable, of } from 'rxjs';
import { map } from 'rxjs/operators';
import { AuthStateService } from '../authState/auth-state.service';
import { CheckAuthService } from '../check-auth.service';
import { ConfigurationProvider } from '../config/provider/config.provider';
import { LoginService } from '../login/login.service';
import { AutoLoginService } from './auto-login.service';

@Injectable({ providedIn: 'root' })
export class AutoLoginGuard implements CanActivate, CanLoad {
  constructor(
    private autoLoginService: AutoLoginService,
    private authStateService: AuthStateService,
    private checkAuthService: CheckAuthService,
    private loginService: LoginService,
    private router: Router,
    private configurationProvider: ConfigurationProvider
  ) {}

  canLoad(route: Route, segments: UrlSegment[]): Observable<boolean> {
    const routeToRedirect = segments.join('/');

    return this.checkAuth(routeToRedirect);
  }

  canActivate(route: ActivatedRouteSnapshot, state: RouterStateSnapshot): Observable<boolean> {
    return this.checkAuth(state.url);
  }

<<<<<<< HEAD
  private checkAuth(url: string): Observable<boolean> {
    const configId = this.getId();

    const isAuthenticated$ = this.authStateService.authenticated$ as Observable<boolean>;
=======
  private checkAuth(url: string) {
    const isAuthenticated = this.authStateService.areAuthStorageTokensValid();

    if (isAuthenticated) {
      return of(true);
    }

    return this.checkAuthService.checkAuth().pipe(
      map((isAuthorized) => {
        const storedRoute = this.autoLoginService.getStoredRedirectRoute();
>>>>>>> 9a39fa36

    return isAuthenticated$.pipe(
      concatMap((isAuthenticated) => (isAuthenticated ? of({ isAuthenticated }) : this.checkAuthService.checkAuth(configId))),

      map(({ isAuthenticated }) => {
        const storedRoute = this.autoLoginService.getStoredRedirectRoute(configId);
        if (isAuthenticated) {
          if (storedRoute) {
            this.autoLoginService.deleteStoredRedirectRoute(configId);
            this.router.navigateByUrl(storedRoute);
          }

          return true;
        }

        this.autoLoginService.saveStoredRedirectRoute(configId, url);
        this.loginService.login(configId);

        return false;
      })
    );
  }

  private getId(): string {
    return this.configurationProvider.getOpenIDConfiguration().configId;
  }
}<|MERGE_RESOLUTION|>--- conflicted
+++ resolved
@@ -29,27 +29,16 @@
     return this.checkAuth(state.url);
   }
 
-<<<<<<< HEAD
   private checkAuth(url: string): Observable<boolean> {
     const configId = this.getId();
 
-    const isAuthenticated$ = this.authStateService.authenticated$ as Observable<boolean>;
-=======
-  private checkAuth(url: string) {
-    const isAuthenticated = this.authStateService.areAuthStorageTokensValid();
+    const isAuthenticated = this.authStateService.areAuthStorageTokensValid(configId);
 
     if (isAuthenticated) {
       return of(true);
     }
 
     return this.checkAuthService.checkAuth().pipe(
-      map((isAuthorized) => {
-        const storedRoute = this.autoLoginService.getStoredRedirectRoute();
->>>>>>> 9a39fa36
-
-    return isAuthenticated$.pipe(
-      concatMap((isAuthenticated) => (isAuthenticated ? of({ isAuthenticated }) : this.checkAuthService.checkAuth(configId))),
-
       map(({ isAuthenticated }) => {
         const storedRoute = this.autoLoginService.getStoredRedirectRoute(configId);
         if (isAuthenticated) {
@@ -69,6 +58,7 @@
     );
   }
 
+
   private getId(): string {
     return this.configurationProvider.getOpenIDConfiguration().configId;
   }
