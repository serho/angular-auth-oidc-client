--- conflicted
+++ resolved
@@ -23,13 +23,8 @@
   ) {}
 
   // Logs out on the server and the local client.
-<<<<<<< HEAD
   // If the server state has changed, check session, then only a local logout.
   logoff(urlHandler?: (url: string) => any, customParams?: { [p: string]: string | number | boolean }) {
-=======
-  // If the server state has changed, checksession, then only a local logout.
-  logoff(urlHandler?: (url: string) => any): void {
->>>>>>> debcb339
     this.loggerService.logDebug('logoff, remove auth ');
     const endSessionUrl = this.getEndSessionUrl(customParams);
     this.resetAuthDataService.resetAuthorizationData();
