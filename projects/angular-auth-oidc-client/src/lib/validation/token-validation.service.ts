﻿import { Injectable } from '@angular/core';
import { KEYUTIL, KJUR } from 'jsrsasign-reduced';
import { LoggerService } from '../logging/logger.service';
import { TokenHelperService } from '../utils/tokenHelper/token-helper.service';
import { JsrsAsignReducedService } from './jsrsasign-reduced.service';

// http://openid.net/specs/openid-connect-implicit-1_0.html

// id_token
// id_token C1: The Issuer Identifier for the OpenID Provider (which is typically obtained during Discovery)
// MUST exactly match the value of the iss (issuer) Claim.
//
// id_token C2: The Client MUST validate that the aud (audience) Claim contains its client_id value registered at the Issuer identified
// by the iss (issuer) Claim as an audience.The ID Token MUST be rejected if the ID Token does not list the Client as a valid audience,
// or if it contains additional audiences not trusted by the Client.
//
// id_token C3: If the ID Token contains multiple audiences, the Client SHOULD verify that an azp Claim is present.
//
// id_token C4: If an azp (authorized party) Claim is present, the Client SHOULD verify that its client_id is the Claim Value.
//
// id_token C5: The Client MUST validate the signature of the ID Token according to JWS [JWS] using the algorithm specified in the
// alg Header Parameter of the JOSE Header.The Client MUST use the keys provided by the Issuer.
//
// id_token C6: The alg value SHOULD be RS256. Validation of tokens using other signing algorithms is described in the OpenID Connect
// Core 1.0
// [OpenID.Core] specification.
//
// id_token C7: The current time MUST be before the time represented by the exp Claim (possibly allowing for some small leeway to account
// for clock skew).
//
// id_token C8: The iat Claim can be used to reject tokens that were issued too far away from the current time,
// limiting the amount of time that nonces need to be stored to prevent attacks.The acceptable range is Client specific.
//
// id_token C9: The value of the nonce Claim MUST be checked to verify that it is the same value as the one that was sent
// in the Authentication Request.The Client SHOULD check the nonce value for replay attacks.The precise method for detecting replay attacks
// is Client specific.
//
// id_token C10: If the acr Claim was requested, the Client SHOULD check that the asserted Claim Value is appropriate.
// The meaning and processing of acr Claim Values is out of scope for this document.
//
// id_token C11: When a max_age request is made, the Client SHOULD check the auth_time Claim value and request re- authentication
// if it determines too much time has elapsed since the last End- User authentication.

// Access Token Validation
// access_token C1: Hash the octets of the ASCII representation of the access_token with the hash algorithm specified in JWA[JWA]
// for the alg Header Parameter of the ID Token's JOSE Header. For instance, if the alg is RS256, the hash algorithm used is SHA-256.
// access_token C2: Take the left- most half of the hash and base64url- encode it.
// access_token C3: The value of at_hash in the ID Token MUST match the value produced in the previous step if at_hash is present
// in the ID Token.

@Injectable()
export class TokenValidationService {
  static refreshTokenNoncePlaceholder = '--RefreshToken--';
  keyAlgorithms: string[] = ['HS256', 'HS384', 'HS512', 'RS256', 'RS384', 'RS512', 'ES256', 'ES384', 'PS256', 'PS384', 'PS512'];

  constructor(
    private tokenHelperService: TokenHelperService,
    private loggerService: LoggerService,
    private jsrsAsignReducedService: JsrsAsignReducedService
  ) {}

  // id_token C7: The current time MUST be before the time represented by the exp Claim
  // (possibly allowing for some small leeway to account for clock skew).
  hasIdTokenExpired(token: string, configId: string, offsetSeconds?: number): boolean {
    const decoded = this.tokenHelperService.getPayloadFromToken(token, false, configId);

    return !this.validateIdTokenExpNotExpired(decoded, configId, offsetSeconds);
  }

  // id_token C7: The current time MUST be before the time represented by the exp Claim
  // (possibly allowing for some small leeway to account for clock skew).
  validateIdTokenExpNotExpired(decodedIdToken: string, configId: string, offsetSeconds?: number): boolean {
    const tokenExpirationDate = this.tokenHelperService.getTokenExpirationDate(decodedIdToken);
    offsetSeconds = offsetSeconds || 0;

    if (!tokenExpirationDate) {
      return false;
    }

    const tokenExpirationValue = tokenExpirationDate.valueOf();
    const nowWithOffset = new Date(new Date().toUTCString()).valueOf() + offsetSeconds * 1000;
    const tokenNotExpired = tokenExpirationValue > nowWithOffset;

    this.loggerService.logDebug(configId, `Has idToken expired: ${!tokenNotExpired}, ${tokenExpirationValue} > ${nowWithOffset}`);

    // Token not expired?
    return tokenNotExpired;
  }

  validateAccessTokenNotExpired(accessTokenExpiresAt: Date, configId: string, offsetSeconds?: number): boolean {
    // value is optional, so if it does not exist, then it has not expired
    if (!accessTokenExpiresAt) {
      return true;
    }

    offsetSeconds = offsetSeconds || 0;
    const accessTokenExpirationValue = accessTokenExpiresAt.valueOf();
    const nowWithOffset = new Date(new Date().toUTCString()).valueOf() + offsetSeconds * 1000;
    const tokenNotExpired = accessTokenExpirationValue > nowWithOffset;

    this.loggerService.logDebug(configId, `Has accessToken expired: ${!tokenNotExpired}, ${accessTokenExpirationValue} > ${nowWithOffset}`);

    // access token not expired?
    return tokenNotExpired;
  }

  // iss
  // REQUIRED. Issuer Identifier for the Issuer of the response.The iss value is a case-sensitive URL using the
  // https scheme that contains scheme, host,
  // and optionally, port number and path components and no query or fragment components.
  //
  // sub
  // REQUIRED. Subject Identifier.Locally unique and never reassigned identifier within the Issuer for the End- User,
  // which is intended to be consumed by the Client, e.g., 24400320 or AItOawmwtWwcT0k51BayewNvutrJUqsvl6qs7A4.
  // It MUST NOT exceed 255 ASCII characters in length.The sub value is a case-sensitive string.
  //
  // aud
  // REQUIRED. Audience(s) that this ID Token is intended for. It MUST contain the OAuth 2.0 client_id of the Relying Party as an
  // audience value.
  // It MAY also contain identifiers for other audiences.In the general case, the aud value is an array of case-sensitive strings.
  // In the common special case when there is one audience, the aud value MAY be a single case-sensitive string.
  //
  // exp
  // REQUIRED. Expiration time on or after which the ID Token MUST NOT be accepted for processing.
  // The processing of this parameter requires that the current date/ time MUST be before the expiration date/ time listed in the value.
  // Implementers MAY provide for some small leeway, usually no more than a few minutes, to account for clock skew.
  // Its value is a JSON [RFC7159] number representing the number of seconds from 1970- 01 - 01T00: 00:00Z as measured in UTC until
  // the date/ time.
  // See RFC 3339 [RFC3339] for details regarding date/ times in general and UTC in particular.
  //
  // iat
  // REQUIRED. Time at which the JWT was issued. Its value is a JSON number representing the number of seconds from
  // 1970- 01 - 01T00: 00: 00Z as measured
  // in UTC until the date/ time.
  validateRequiredIdToken(dataIdToken: any, configId: string): boolean {
    let validated = true;
    if (!dataIdToken.hasOwnProperty('iss')) {
      validated = false;
      this.loggerService.logWarning(configId, 'iss is missing, this is required in the id_token');
    }

    if (!dataIdToken.hasOwnProperty('sub')) {
      validated = false;
      this.loggerService.logWarning(configId, 'sub is missing, this is required in the id_token');
    }

    if (!dataIdToken.hasOwnProperty('aud')) {
      validated = false;
      this.loggerService.logWarning(configId, 'aud is missing, this is required in the id_token');
    }

    if (!dataIdToken.hasOwnProperty('exp')) {
      validated = false;
      this.loggerService.logWarning(configId, 'exp is missing, this is required in the id_token');
    }

    if (!dataIdToken.hasOwnProperty('iat')) {
      validated = false;
      this.loggerService.logWarning(configId, 'iat is missing, this is required in the id_token');
    }

    return validated;
  }

  // id_token C8: The iat Claim can be used to reject tokens that were issued too far away from the current time,
  // limiting the amount of time that nonces need to be stored to prevent attacks.The acceptable range is Client specific.
  validateIdTokenIatMaxOffset(
    dataIdToken: any,
    maxOffsetAllowedInSeconds: number,
    disableIatOffsetValidation: boolean,
    configId: string
  ): boolean {
    if (disableIatOffsetValidation) {
      return true;
    }

    if (!dataIdToken.hasOwnProperty('iat')) {
      return false;
    }

    const dateTimeIatIdToken = new Date(0); // The 0 here is the key, which sets the date to the epoch
    dateTimeIatIdToken.setUTCSeconds(dataIdToken.iat);
    maxOffsetAllowedInSeconds = maxOffsetAllowedInSeconds || 0;

    const nowInUtc = new Date(new Date().toUTCString());
    const diff = nowInUtc.valueOf() - dateTimeIatIdToken.valueOf();
    const maxOffsetAllowedInMilliseconds = maxOffsetAllowedInSeconds * 1000;

    this.loggerService.logDebug(configId, `validate id token iat max offset ${diff} < ${maxOffsetAllowedInMilliseconds}`);

    if (diff > 0) {
      return diff < maxOffsetAllowedInMilliseconds;
    }

    return -diff < maxOffsetAllowedInMilliseconds;
  }

  // id_token C9: The value of the nonce Claim MUST be checked to verify that it is the same value as the one
  // that was sent in the Authentication Request.The Client SHOULD check the nonce value for replay attacks.
  // The precise method for detecting replay attacks is Client specific.

  // However the nonce claim SHOULD not be present for the refresh_token grant type
  // https://bitbucket.org/openid/connect/issues/1025/ambiguity-with-how-nonce-is-handled-on
  // The current spec is ambiguous and KeyCloak does send it.
  validateIdTokenNonce(dataIdToken: any, localNonce: any, ignoreNonceAfterRefresh: boolean, configId: string): boolean {
    const isFromRefreshToken =
      (dataIdToken.nonce === undefined || ignoreNonceAfterRefresh) && localNonce === TokenValidationService.refreshTokenNoncePlaceholder;
    if (!isFromRefreshToken && dataIdToken.nonce !== localNonce) {
      this.loggerService.logDebug(
        configId,
        'Validate_id_token_nonce failed, dataIdToken.nonce: ' + dataIdToken.nonce + ' local_nonce:' + localNonce
      );
      return false;
    }

    return true;
  }

  // id_token C1: The Issuer Identifier for the OpenID Provider (which is typically obtained during Discovery)
  // MUST exactly match the value of the iss (issuer) Claim.
  validateIdTokenIss(dataIdToken: any, authWellKnownEndpointsIssuer: any, configId: string): boolean {
    if ((dataIdToken.iss as string) !== (authWellKnownEndpointsIssuer as string)) {
      this.loggerService.logDebug(
        configId,
        'Validate_id_token_iss failed, dataIdToken.iss: ' +
          dataIdToken.iss +
          ' authWellKnownEndpoints issuer:' +
          authWellKnownEndpointsIssuer
      );
      return false;
    }

    return true;
  }

  // id_token C2: The Client MUST validate that the aud (audience) Claim contains its client_id value registered at the Issuer identified
  // by the iss (issuer) Claim as an audience.
  // The ID Token MUST be rejected if the ID Token does not list the Client as a valid audience, or if it contains additional audiences
  // not trusted by the Client.
  validateIdTokenAud(dataIdToken: any, aud: any, configId: string): boolean {
    if (Array.isArray(dataIdToken.aud)) {
      const result = dataIdToken.aud.includes(aud);

      if (!result) {
        this.loggerService.logDebug(
          configId,
          'Validate_id_token_aud array failed, dataIdToken.aud: ' + dataIdToken.aud + ' client_id:' + aud
        );
        return false;
      }

      return true;
    } else if (dataIdToken.aud !== aud) {
      this.loggerService.logDebug(configId, 'Validate_id_token_aud failed, dataIdToken.aud: ' + dataIdToken.aud + ' client_id:' + aud);

      return false;
    }

    return true;
  }

  validateIdTokenAzpExistsIfMoreThanOneAud(dataIdToken: any): boolean {
    if (!dataIdToken) {
      return false;
    }

    if (Array.isArray(dataIdToken.aud) && dataIdToken.aud.length > 1 && !dataIdToken.azp) {
      return false;
    }

    return true;
  }

  // If an azp (authorized party) Claim is present, the Client SHOULD verify that its client_id is the Claim Value.
  validateIdTokenAzpValid(dataIdToken: any, clientId: string): boolean {
    if (!dataIdToken?.azp) {
      return true;
    }

    if (dataIdToken.azp === clientId) {
      return true;
    }

    return false;
  }

  validateStateFromHashCallback(state: any, localState: any, configId: string): boolean {
    if ((state as string) !== (localState as string)) {
      this.loggerService.logDebug(configId, 'ValidateStateFromHashCallback failed, state: ' + state + ' local_state:' + localState);
      return false;
    }

    return true;
  }

  // id_token C5: The Client MUST validate the signature of the ID Token according to JWS [JWS] using the algorithm specified in the alg
  // Header Parameter of the JOSE Header.The Client MUST use the keys provided by the Issuer.
  // id_token C6: The alg value SHOULD be RS256. Validation of tokens using other signing algorithms is described in the
  // OpenID Connect Core 1.0 [OpenID.Core] specification.
  validateSignatureIdToken(idToken: any, jwtkeys: any, configId: string): boolean {
    if (!jwtkeys || !jwtkeys.keys) {
      return false;
    }

    const headerData = this.tokenHelperService.getHeaderFromToken(idToken, false, configId);

    if (Object.keys(headerData).length === 0 && headerData.constructor === Object) {
      this.loggerService.logWarning(configId, 'id token has no header data');
      return false;
    }

    const kid = headerData.kid;
    const alg = headerData.alg;

    if (!this.keyAlgorithms.includes(alg as string)) {
      this.loggerService.logWarning('alg not supported', alg);
      return false;
    }

    let jwtKtyToUse = 'RSA';
    if ((alg as string).charAt(0) === 'E') {
      jwtKtyToUse = 'EC';
    }

    let isValid = false;

    // No kid in the Jose header
    if (!kid) {
      let keyToValidate;

      // If only one key, use it
      if (jwtkeys.keys.length === 1 && (jwtkeys.keys[0].kty as string) === jwtKtyToUse) {
        keyToValidate = jwtkeys.keys[0];
      } else {
        // More than one key
        // Make sure there's exactly 1 key candidate
        // kty "RSA" and "EC" uses "sig"
        let amountOfMatchingKeys = 0;
        for (const key of jwtkeys.keys) {
          if ((key.kty as string) === jwtKtyToUse && (key.use as string) === 'sig') {
            amountOfMatchingKeys++;
            keyToValidate = key;
          }
        }

        if (amountOfMatchingKeys > 1) {
          this.loggerService.logWarning('no ID Token kid claim in JOSE header and multiple supplied in jwks_uri');
          return false;
        }
      }

<<<<<<< HEAD
      if (amountOfMatchingKeys === 0) {
        this.loggerService.logWarning(configId, 'no keys found, incorrect Signature, validation failed for id_token');
        return false;
      }

      if (amountOfMatchingKeys > 1) {
        this.loggerService.logWarning(configId, 'no ID Token kid claim in JOSE header and multiple supplied in jwks_uri');
        return false;
      }

      for (const key of jwtkeys.keys) {
        if ((key.kty as string) === jwtKtyToUse && (key.use as string) === 'sig') {
          const publickey = KEYUTIL.getKey(key);
          isValid = KJUR.jws.JWS.verify(idToken, publickey, [alg]);
          if (!isValid) {
            this.loggerService.logWarning(configId, 'incorrect Signature, validation failed for id_token');
          }
          return isValid;
        }
=======
      if (!keyToValidate) {
        this.loggerService.logWarning('no keys found, incorrect Signature, validation failed for id_token');
        return false;
      }

      isValid = KJUR.jws.JWS.verify(idToken, KEYUTIL.getKey(keyToValidate), [alg]);

      if (!isValid) {
        this.loggerService.logWarning('incorrect Signature, validation failed for id_token');
>>>>>>> a9325e20
      }

      return isValid;
    } else {
      // kid in the Jose header of id_token
      for (const key of jwtkeys.keys) {
        if ((key.kid as string) === (kid as string)) {
          const publicKey = KEYUTIL.getKey(key);
          isValid = KJUR.jws.JWS.verify(idToken, publicKey, [alg]);
          if (!isValid) {
            this.loggerService.logWarning(configId, 'incorrect Signature, validation failed for id_token');
          }
          return isValid;
        }
      }
    }

    return isValid;
  }

  // Accepts ID Token without 'kid' claim in JOSE header if only one JWK supplied in 'jwks_url'
  //// private validate_no_kid_in_header_only_one_allowed_in_jwtkeys(header_data: any, jwtkeys: any): boolean {
  ////    this.oidcSecurityCommon.logDebug('amount of jwtkeys.keys: ' + jwtkeys.keys.length);
  ////    if (!header_data.hasOwnProperty('kid')) {
  ////        // no kid defined in Jose header
  ////        if (jwtkeys.keys.length != 1) {
  ////            this.oidcSecurityCommon.logDebug('jwtkeys.keys.length != 1 and no kid in header');
  ////            return false;
  ////        }
  ////    }

  ////    return true;
  //// }

  // Access Token Validation
  // access_token C1: Hash the octets of the ASCII representation of the access_token with the hash algorithm specified in JWA[JWA]
  // for the alg Header Parameter of the ID Token's JOSE Header. For instance, if the alg is RS256, the hash algorithm used is SHA-256.
  // access_token C2: Take the left- most half of the hash and base64url- encode it.
  // access_token C3: The value of at_hash in the ID Token MUST match the value produced in the previous step if at_hash
  // is present in the ID Token.
  validateIdTokenAtHash(accessToken: any, atHash: any, idTokenAlg: string, configId: string): boolean {
    this.loggerService.logDebug(configId, 'at_hash from the server:' + atHash);

    // 'sha256' 'sha384' 'sha512'
    let sha = 'sha256';
    if (idTokenAlg.includes('384')) {
      sha = 'sha384';
    } else if (idTokenAlg.includes('512')) {
      sha = 'sha512';
    }

    const testData = this.jsrsAsignReducedService.generateAtHash('' + accessToken, sha);
    this.loggerService.logDebug(configId, 'at_hash client validation not decoded:' + testData);
    if (testData === (atHash as string)) {
      return true; // isValid;
    } else {
      const testValue = this.jsrsAsignReducedService.generateAtHash('' + decodeURIComponent(accessToken), sha);
      this.loggerService.logDebug(configId, '-gen access--' + testValue);
      if (testValue === (atHash as string)) {
        return true; // isValid
      }
    }

    return false;
  }
}<|MERGE_RESOLUTION|>--- conflicted
+++ resolved
@@ -344,42 +344,20 @@
         }
 
         if (amountOfMatchingKeys > 1) {
-          this.loggerService.logWarning('no ID Token kid claim in JOSE header and multiple supplied in jwks_uri');
+          this.loggerService.logWarning(configId, 'no ID Token kid claim in JOSE header and multiple supplied in jwks_uri');
           return false;
         }
       }
 
-<<<<<<< HEAD
-      if (amountOfMatchingKeys === 0) {
+      if (!keyToValidate) {
         this.loggerService.logWarning(configId, 'no keys found, incorrect Signature, validation failed for id_token');
         return false;
       }
 
-      if (amountOfMatchingKeys > 1) {
-        this.loggerService.logWarning(configId, 'no ID Token kid claim in JOSE header and multiple supplied in jwks_uri');
-        return false;
-      }
-
-      for (const key of jwtkeys.keys) {
-        if ((key.kty as string) === jwtKtyToUse && (key.use as string) === 'sig') {
-          const publickey = KEYUTIL.getKey(key);
-          isValid = KJUR.jws.JWS.verify(idToken, publickey, [alg]);
-          if (!isValid) {
-            this.loggerService.logWarning(configId, 'incorrect Signature, validation failed for id_token');
-          }
-          return isValid;
-        }
-=======
-      if (!keyToValidate) {
-        this.loggerService.logWarning('no keys found, incorrect Signature, validation failed for id_token');
-        return false;
-      }
-
       isValid = KJUR.jws.JWS.verify(idToken, KEYUTIL.getKey(keyToValidate), [alg]);
 
       if (!isValid) {
-        this.loggerService.logWarning('incorrect Signature, validation failed for id_token');
->>>>>>> a9325e20
+        this.loggerService.logWarning(configId, 'incorrect Signature, validation failed for id_token');
       }
 
       return isValid;
