import { TestBed } from '@angular/core/testing';
import { OpenIdInternalConfiguration } from '../../lib/models/auth.configuration';
import { ConfigurationProvider } from '../../lib/services/auth-configuration.provider';
import { PlatformProvider } from '../../lib/services/platform.provider';

describe('ConfigurationProviderTests', () => {
    let configurationProvider: ConfigurationProvider;
    let platformProvider: PlatformProvider;

    beforeEach(() => {
        TestBed.configureTestingModule({
            providers: [ConfigurationProvider, PlatformProvider],
        });
    });

    beforeEach(() => {
        configurationProvider = TestBed.get(ConfigurationProvider);
        platformProvider = TestBed.get(PlatformProvider);
    });

    it('should create', () => {
        expect(configurationProvider).toBeTruthy();
    });

    it('setup defines openIDConfiguration', () => {
        configurationProvider.setup({}, null);

        expect(configurationProvider.openIDConfiguration).toBeDefined();
    });

    it('setup defines authwellknownendpoints', () => {
        const toPass = {
            issuer: '',
            jwks_uri: '',
            authorization_endpoint: '',
            token_endpoint: '',
            userinfo_endpoint: '',
            end_session_endpoint: '',
            check_session_iframe: '',
            revocation_endpoint: '',
            introspection_endpoint: '',
        };

        const expected = { ...toPass };

        configurationProvider.setup({}, toPass);

        expect(configurationProvider.wellKnownEndpoints).toEqual(expected);
    });

    it('setup defines default openIDConfiguration', () => {
        const defaultConfig: OpenIdInternalConfiguration = {
            stsServer: 'https://please_set',
            redirect_url: 'https://please_set',
            client_id: 'please_set',
            response_type: 'code',
            scope: 'openid email profile',
            hd_param: '',
            post_logout_redirect_uri: 'https://please_set',
            start_checksession: false,
            silent_renew: false,
            silent_renew_url: 'https://please_set',
            silent_renew_offset_in_seconds: 0,
            use_refresh_token: false,
<<<<<<< HEAD
            ignore_nonce_after_refresh: false,
=======
>>>>>>> 1ab3d980
            post_login_route: '/',
            forbidden_route: '/forbidden',
            unauthorized_route: '/unauthorized',
            auto_userinfo: true,
            auto_clean_state_after_authentication: true,
            trigger_authorization_result_event: false,
            log_console_warning_active: true,
            log_console_debug_active: false,
            iss_validation_off: false,
            history_cleanup_off: false,
            max_id_token_iat_offset_allowed_in_seconds: 3,
            isauthorizedrace_timeout_in_seconds: 5,
            disable_iat_offset_validation: false,
            storage: sessionStorage,
        };

        configurationProvider.setup({}, null);

        expect(configurationProvider.openIDConfiguration).toEqual(defaultConfig);
    });

    it('setup merges default and passed config', () => {
        const config = {
            stsServer: 'stsServer',
        };

        const expected = {
            stsServer: config.stsServer,
            redirect_url: 'https://please_set',
            client_id: 'please_set',
            response_type: 'code',
            scope: 'openid email profile',
            hd_param: '',
            post_logout_redirect_uri: 'https://please_set',
            start_checksession: false,
            silent_renew: false,
            silent_renew_url: 'https://please_set',
            silent_renew_offset_in_seconds: 0,
            use_refresh_token: false,
<<<<<<< HEAD
            ignore_nonce_after_refresh: false,
=======
>>>>>>> 1ab3d980
            post_login_route: '/',
            forbidden_route: '/forbidden',
            unauthorized_route: '/unauthorized',
            auto_userinfo: true,
            auto_clean_state_after_authentication: true,
            trigger_authorization_result_event: false,
            log_console_warning_active: true,
            log_console_debug_active: false,
            iss_validation_off: false,
            history_cleanup_off: false,
            max_id_token_iat_offset_allowed_in_seconds: 3,
            isauthorizedrace_timeout_in_seconds: 5,
            disable_iat_offset_validation: false,
            storage: sessionStorage,
        };

        configurationProvider.setup(config, null);

        expect(configurationProvider.openIDConfiguration).toEqual(expected);
    });

    it('setup sets special cases', () => {
        const config = {
            stsServer: 'stsServer',
            start_checksession: true,
            silent_renew: true,
        };

        const expected = {
            stsServer: config.stsServer,
            redirect_url: 'https://please_set',
            client_id: 'please_set',
            response_type: 'code',
            scope: 'openid email profile',
            hd_param: '',
            post_logout_redirect_uri: 'https://please_set',
            start_checksession: false,
            silent_renew: false,
            silent_renew_url: 'https://please_set',
            silent_renew_offset_in_seconds: 0,
            use_refresh_token: false,
<<<<<<< HEAD
            ignore_nonce_after_refresh: false,
=======
>>>>>>> 1ab3d980
            post_login_route: '/',
            forbidden_route: '/forbidden',
            unauthorized_route: '/unauthorized',
            auto_userinfo: true,
            auto_clean_state_after_authentication: true,
            trigger_authorization_result_event: false,
            log_console_warning_active: true,
            log_console_debug_active: false,
            iss_validation_off: false,
            history_cleanup_off: false,
            max_id_token_iat_offset_allowed_in_seconds: 3,
            isauthorizedrace_timeout_in_seconds: 5,
            disable_iat_offset_validation: false,
            storage: sessionStorage,
        };

        spyOnProperty(platformProvider, 'isBrowser').and.returnValue(false);

        configurationProvider.setup(config, null);

        expect(configurationProvider.openIDConfiguration).toEqual(expected);
    });

    it('setup calls setSpecialCases', () => {
        const config = {
            stsServer: 'stsServer',
            start_checksession: true,
            silent_renew: true,
            use_refresh_token: false,
        };

        const spy = spyOn(configurationProvider as any, 'setSpecialCases');

        configurationProvider.setup(config, null);

        expect(spy).toHaveBeenCalled();
    });

    it('onConfigurationChange gets called when config is set', () => {
        const config = {
            stsServer: 'stsServer',
            start_checksession: true,
            silent_renew: true,
            use_refresh_token: false,
        };

        const spy = spyOn((configurationProvider as any).onConfigurationChangeInternal, 'next');

        configurationProvider.setup(config, null);

        expect(spy).toHaveBeenCalled();
    });
});<|MERGE_RESOLUTION|>--- conflicted
+++ resolved
@@ -62,10 +62,7 @@
             silent_renew_url: 'https://please_set',
             silent_renew_offset_in_seconds: 0,
             use_refresh_token: false,
-<<<<<<< HEAD
             ignore_nonce_after_refresh: false,
-=======
->>>>>>> 1ab3d980
             post_login_route: '/',
             forbidden_route: '/forbidden',
             unauthorized_route: '/unauthorized',
@@ -105,10 +102,7 @@
             silent_renew_url: 'https://please_set',
             silent_renew_offset_in_seconds: 0,
             use_refresh_token: false,
-<<<<<<< HEAD
             ignore_nonce_after_refresh: false,
-=======
->>>>>>> 1ab3d980
             post_login_route: '/',
             forbidden_route: '/forbidden',
             unauthorized_route: '/unauthorized',
@@ -150,10 +144,7 @@
             silent_renew_url: 'https://please_set',
             silent_renew_offset_in_seconds: 0,
             use_refresh_token: false,
-<<<<<<< HEAD
             ignore_nonce_after_refresh: false,
-=======
->>>>>>> 1ab3d980
             post_login_route: '/',
             forbidden_route: '/forbidden',
             unauthorized_route: '/unauthorized',
