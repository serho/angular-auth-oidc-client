--- conflicted
+++ resolved
@@ -21,9 +21,8 @@
     private urlService: UrlService,
     private authWellKnownService: AuthWellKnownService,
     private popupService: PopUpService,
-    private checkAuthService: CheckAuthService,
-  ) {
-  }
+    private checkAuthService: CheckAuthService
+  ) {}
 
   loginWithPopUpStandard(
     configuration: OpenIdConfiguration,
@@ -46,17 +45,10 @@
       switchMap(() => {
         const { customParams } = authOptions || {};
 
-<<<<<<< HEAD
-        const authUrl = this.urlService.getAuthorizeUrl(configuration, customParams);
-
-        this.popupService.openPopUp(authUrl, popupOptions);
-
-=======
         return this.urlService.getAuthorizeUrl(configId, customParams);
       }),
       tap((authUrl: string) => this.popupService.openPopUp(authUrl, popupOptions)),
       switchMap(() => {
->>>>>>> ca87a45f
         return this.popupService.result$.pipe(
           take(1),
           switchMap((result: PopupResultReceivedUrl) => {
@@ -73,15 +65,10 @@
               });
             }
 
-<<<<<<< HEAD
-            return this.checkAuthService.checkAuth(configuration, allConfigs, receivedUrl);
+            return this.checkAuthService.checkAuth(configId, receivedUrl);
           })
-=======
-            return this.checkAuthService.checkAuth(configId, receivedUrl);
-          }),
->>>>>>> ca87a45f
         );
-      }),
+      })
     );
   }
 }