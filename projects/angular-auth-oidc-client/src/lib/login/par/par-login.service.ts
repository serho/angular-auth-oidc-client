--- conflicted
+++ resolved
@@ -1,12 +1,7 @@
 import { Injectable } from '@angular/core';
 import { Observable, of, throwError } from 'rxjs';
-<<<<<<< HEAD
 import { switchMap, take } from 'rxjs/operators';
-=======
-import { map, switchMap, take } from 'rxjs/operators';
 import { AuthOptions } from '../../auth-options';
-import { AuthStateService } from '../../authState/auth-state.service';
->>>>>>> 003d3cef
 import { CheckAuthService } from '../../check-auth.service';
 import { AuthWellKnownService } from '../../config/auth-well-known.service';
 import { ConfigurationProvider } from '../../config/config.provider';
