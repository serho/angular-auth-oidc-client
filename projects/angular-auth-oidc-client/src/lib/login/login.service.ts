--- conflicted
+++ resolved
@@ -1,71 +1,53 @@
-import { Injectable } from '@angular/core';
-import { AuthWellKnownService } from '../config/auth-well-known.service';
-import { ConfigurationProvider } from '../config/config.provider';
-import { LoggerService } from '../logging/logger.service';
-import { RedirectService } from '../utils/redirect/redirect.service';
-import { UrlService } from '../utils/url/url.service';
-import { TokenValidationService } from '../validation/token-validation.service';
-import { AuthOptions } from './auth-options';
-
-@Injectable()
-export class LoginService {
-    constructor(
-        private loggerService: LoggerService,
-        private tokenValidationService: TokenValidationService,
-        private urlService: UrlService,
-        private redirectService: RedirectService,
-        private configurationProvider: ConfigurationProvider,
-        private authWellKnownService: AuthWellKnownService
-    ) {}
-
-    login(authOptions?: AuthOptions) {
-        if (!this.tokenValidationService.configValidateResponseType(this.configurationProvider.openIDConfiguration.responseType)) {
-            this.loggerService.logError('Invalid response type!');
-            return;
-        }
-
-        const authWellknownEndpoint = this.configurationProvider.openIDConfiguration?.authWellknownEndpoint;
-
-        if (!authWellknownEndpoint) {
-            this.loggerService.logError('no authwellknownendpoint given!');
-            return;
-        }
-
-        this.loggerService.logDebug('BEGIN Authorize OIDC Flow, no auth data');
-
-        this.authWellKnownService.getAuthWellKnownEndPoints(authWellknownEndpoint).subscribe(() => {
-            const { urlHandler, customParams } = authOptions || {};
-
-            const url = this.urlService.getAuthorizeUrl(customParams);
-
-            if (!url) {
-                this.loggerService.logError('Could not create url', url);
-                return;
-            }
-
-            if (urlHandler) {
-                urlHandler(url);
-            } else {
-                this.redirectService.redirectTo(url);
-            }
-        });
-    }
-<<<<<<< HEAD
-
-    private getAuthWellKnownEndPoints(authWellknownEndpoint: string) {
-        const alreadySavedWellKnownEndpoints = this.storagePersistanceService.read('authWellKnownEndPoints');
-        if (!!alreadySavedWellKnownEndpoints) {
-            return of(alreadySavedWellKnownEndpoints);
-        }
-
-        return this.authWellKnownService
-            .getWellKnownEndPointsFromUrl(authWellknownEndpoint)
-            .pipe(tap((mappedWellKnownEndpoints) => this.storeWellKnownEndpoints(mappedWellKnownEndpoints)));
-    }
-
-    private storeWellKnownEndpoints(mappedWellKnownEndpoints: AuthWellKnownEndpoints) {
-        this.storagePersistanceService.write('authWellKnownEndPoints', mappedWellKnownEndpoints);
-    }
-=======
->>>>>>> 4b759b56
-}
+import { Injectable } from '@angular/core';
+import { AuthWellKnownService } from '../config/auth-well-known.service';
+import { ConfigurationProvider } from '../config/config.provider';
+import { LoggerService } from '../logging/logger.service';
+import { RedirectService } from '../utils/redirect/redirect.service';
+import { UrlService } from '../utils/url/url.service';
+import { TokenValidationService } from '../validation/token-validation.service';
+import { AuthOptions } from './auth-options';
+
+@Injectable()
+export class LoginService {
+    constructor(
+        private loggerService: LoggerService,
+        private tokenValidationService: TokenValidationService,
+        private urlService: UrlService,
+        private redirectService: RedirectService,
+        private configurationProvider: ConfigurationProvider,
+        private authWellKnownService: AuthWellKnownService
+    ) {}
+
+    login(authOptions?: AuthOptions) {
+        if (!this.tokenValidationService.configValidateResponseType(this.configurationProvider.openIDConfiguration.responseType)) {
+            this.loggerService.logError('Invalid response type!');
+            return;
+        }
+
+        const authWellknownEndpoint = this.configurationProvider.openIDConfiguration?.authWellknownEndpoint;
+
+        if (!authWellknownEndpoint) {
+            this.loggerService.logError('no authwellknownendpoint given!');
+            return;
+        }
+
+        this.loggerService.logDebug('BEGIN Authorize OIDC Flow, no auth data');
+
+        this.authWellKnownService.getAuthWellKnownEndPoints(authWellknownEndpoint).subscribe(() => {
+            const { urlHandler, customParams } = authOptions || {};
+
+            const url = this.urlService.getAuthorizeUrl(customParams);
+
+            if (!url) {
+                this.loggerService.logError('Could not create url', url);
+                return;
+            }
+
+            if (urlHandler) {
+                urlHandler(url);
+            } else {
+                this.redirectService.redirectTo(url);
+            }
+        });
+    }
+}