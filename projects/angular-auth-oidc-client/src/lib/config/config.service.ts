--- conflicted
+++ resolved
@@ -1,11 +1,6 @@
 ﻿import { Injectable } from '@angular/core';
-<<<<<<< HEAD
-import { Observable, throwError } from 'rxjs';
-import { catchError, tap } from 'rxjs/operators';
-=======
 import { forkJoin, Observable, of, throwError } from 'rxjs';
 import { catchError, switchMap, tap } from 'rxjs/operators';
->>>>>>> 0727a417
 import { LoggerService } from '../logging/logger.service';
 import { EventTypes } from '../public-events/event-types';
 import { PublicEventsService } from '../public-events/public-events.service';
@@ -33,13 +28,9 @@
     private loader: StsConfigLoader
   ) {}
 
-<<<<<<< HEAD
   getOpenIDConfiguration(configId?: string): Observable<OpenIdConfiguration> {}
 
-  withConfigs(passedConfigs: OpenIdConfiguration[]): Promise<OpenIdConfiguration[]> {
-=======
   withConfigs(passedConfigs: OpenIdConfiguration[]): Observable<OpenIdConfiguration[]> {
->>>>>>> 0727a417
     if (!this.configValidationService.validateConfigs(passedConfigs)) {
       return of(null);
     }
