import { fakeAsync, TestBed, tick, waitForAsync } from '@angular/core/testing';
import { of } from 'rxjs';
import { AuthWellKnownService } from '../../config/auth-well-known/auth-well-known.service';
import { AuthWellKnownServiceMock } from '../../config/auth-well-known/auth-well-known.service-mock';
import { LoggerService } from '../../logging/logger.service';
import { LoggerServiceMock } from '../../logging/logger.service-mock';
import { RedirectService } from '../../utils/redirect/redirect.service';
import { RedirectServiceMock } from '../../utils/redirect/redirect.service-mock';
import { UrlService } from '../../utils/url/url.service';
import { UrlServiceMock } from '../../utils/url/url.service-mock';
import { ResponseTypeValidationService } from '../response-type-validation/response-type-validation.service';
import { ResponseTypeValidationServiceMock } from '../response-type-validation/response-type-validation.service.mock';
import { StandardLoginService } from './standard-login.service';

describe('StandardLoginService', () => {
  let standardLoginService: StandardLoginService;
  let loggerService: LoggerService;
  let responseTypeValidationService: ResponseTypeValidationService;
  let urlService: UrlService;
  let redirectService: RedirectService;
  let authWellKnownService: AuthWellKnownService;

  beforeEach(() => {
    TestBed.configureTestingModule({
      imports: [],
      providers: [
        StandardLoginService,
        { provide: LoggerService, useClass: LoggerServiceMock },
        { provide: ResponseTypeValidationService, useClass: ResponseTypeValidationServiceMock },
        { provide: UrlService, useClass: UrlServiceMock },
        { provide: RedirectService, useClass: RedirectServiceMock },
<<<<<<< HEAD
        { provide: AuthWellKnownService, useClass: AuthWellKnownServiceMock },
      ],
=======
        { provide: ConfigurationProvider, useClass: ConfigurationProviderMock },
        { provide: AuthWellKnownService, useClass: AuthWellKnownServiceMock }
      ]
>>>>>>> ca87a45f
    });
  });

  beforeEach(() => {
    standardLoginService = TestBed.inject(StandardLoginService);
    loggerService = TestBed.inject(LoggerService);
    responseTypeValidationService = TestBed.inject(ResponseTypeValidationService);
    standardLoginService = TestBed.inject(StandardLoginService);
    urlService = TestBed.inject(UrlService);
    redirectService = TestBed.inject(RedirectService);
    authWellKnownService = TestBed.inject(AuthWellKnownService);
  });

  it('should create', () => {
    expect(standardLoginService).toBeTruthy();
  });

  describe('login', () => {
    it(
      'does nothing if it has an invalid response type',
      waitForAsync(() => {
        spyOn(responseTypeValidationService, 'hasConfigValidResponseType').and.returnValue(false);
        const loggerSpy = spyOn(loggerService, 'logError');

        const result = standardLoginService.loginStandard({ configId: 'configId1' });

        expect(result).toBeUndefined();
        expect(loggerSpy).toHaveBeenCalled();
      })
    );

    it(
      'does nothing if no well known endpoint is given',
      waitForAsync(() => {
        const config = { responseType: 'stubValue' };
        const spy = spyOn(responseTypeValidationService, 'hasConfigValidResponseType').and.returnValue(true);

        const result = standardLoginService.loginStandard(config);

        expect(result).toBeUndefined();
        expect(spy).toHaveBeenCalled();
      })
    );

    it(
      'calls urlService.getAuthorizeUrl() if everything fits',
      waitForAsync(() => {
        const config = {
          authWellknownEndpointUrl: 'authWellknownEndpoint',
          responseType: 'stubValue',
        };
        spyOn(responseTypeValidationService, 'hasConfigValidResponseType').and.returnValue(true);
<<<<<<< HEAD
        spyOn(authWellKnownService, 'queryAndStoreAuthWellKnownEndPoints').and.returnValue(of({}));
        const spy = spyOn(urlService, 'getAuthorizeUrl');
=======
        spyOn(authWellKnownService, 'getAuthWellKnownEndPoints').and.returnValue(of({}));
        spyOn(urlService, 'getAuthorizeUrl').and.returnValue(of('someUrl'));
>>>>>>> ca87a45f

        const result = standardLoginService.loginStandard(config);

        expect(result).toBeUndefined();
<<<<<<< HEAD
        expect(spy).toHaveBeenCalled();
      })
    );

    it(
      'redirects to URL with no URL handler',
      waitForAsync(() => {
        const config = {
          authWellknownEndpointUrl: 'authWellknownEndpoint',
          responseType: 'stubValue',
        };
        spyOn(responseTypeValidationService, 'hasConfigValidResponseType').and.returnValue(true);
        spyOn(authWellKnownService, 'queryAndStoreAuthWellKnownEndPoints').and.returnValue(of({}));
        spyOn(urlService, 'getAuthorizeUrl').and.returnValue('someUrl');
        const redirectSpy = spyOn(redirectService, 'redirectTo').and.callFake(() => {});

        const result = standardLoginService.loginStandard({ configId: 'configId1' });

        expect(result).toBeUndefined();
        expect(redirectSpy).toHaveBeenCalledWith('someUrl');
      })
    );

    it(
      'redirects to URL with URL handler when urlHandler is given',
      waitForAsync(() => {
        const config = {
          authWellknownEndpointUrl: 'authWellknownEndpoint',
          responseType: 'stubValue',
        };
        spyOn(responseTypeValidationService, 'hasConfigValidResponseType').and.returnValue(true);
        spyOn(authWellKnownService, 'queryAndStoreAuthWellKnownEndPoints').and.returnValue(of({}));
        spyOn(urlService, 'getAuthorizeUrl').and.returnValue('someUrl');
        const redirectSpy = spyOn(redirectService, 'redirectTo').and.callFake(() => {});
        const spy = jasmine.createSpy();
        const urlHandler = (url) => {
          spy(url);
        };
        const result = standardLoginService.loginStandard({ configId: 'configId1' }, { urlHandler });
        expect(result).toBeUndefined();
        expect(spy).toHaveBeenCalledWith('someUrl');
        expect(redirectSpy).not.toHaveBeenCalled();
      })
    );

    it(
      'calls getAuthorizeUrl with custom params if they are given as parameter',
      waitForAsync(() => {
        const config = {
          authWellknownEndpointUrl: 'authWellknownEndpoint',
          responseType: 'stubValue',
        };
        spyOn(responseTypeValidationService, 'hasConfigValidResponseType').and.returnValue(true);
        spyOn(authWellKnownService, 'queryAndStoreAuthWellKnownEndPoints').and.returnValue(of({}));
        const getAuthorizeUrlSpy = spyOn(urlService, 'getAuthorizeUrl').and.returnValue('someUrl');
        const redirectSpy = spyOn(redirectService, 'redirectTo').and.callFake(() => {});
        const result = standardLoginService.loginStandard({ configId: 'configId1' }, { customParams: { to: 'add', as: 'well' } });
        expect(result).toBeUndefined();
        expect(redirectSpy).toHaveBeenCalledWith('someUrl');
        expect(getAuthorizeUrlSpy).toHaveBeenCalledWith({ configId: 'configId1' }, { to: 'add', as: 'well' });
      })
    );
=======
      })
    );

    it('redirects to URL with no URL handler', fakeAsync(() => {
      spyOn(configurationProvider, 'getOpenIDConfiguration').and.returnValue({
        authWellknownEndpointUrl: 'authWellknownEndpoint',
        responseType: 'stubValue',
      });
      spyOn(responseTypeValidationService, 'hasConfigValidResponseType').and.returnValue(true);
      spyOn(authWellKnownService, 'getAuthWellKnownEndPoints').and.returnValue(of({}));
      spyOn(urlService, 'getAuthorizeUrl').and.returnValue(of('someUrl'));
      const redirectSpy = spyOn(redirectService, 'redirectTo').and.callThrough();
      standardLoginService.loginStandard('configId');
      tick();
      expect(redirectSpy).toHaveBeenCalledWith('someUrl');
    }));

    it('redirects to URL with URL handler when urlHandler is given', fakeAsync(() => {
      spyOn(configurationProvider, 'getOpenIDConfiguration').and.returnValue({
        authWellknownEndpointUrl: 'authWellknownEndpoint',
        responseType: 'stubValue',
      });
      spyOn(responseTypeValidationService, 'hasConfigValidResponseType').and.returnValue(true);
      spyOn(authWellKnownService, 'getAuthWellKnownEndPoints').and.returnValue(of({}));
      spyOn(urlService, 'getAuthorizeUrl').and.returnValue(of('someUrl'));
      const redirectSpy = spyOn(redirectService, 'redirectTo').and.callFake(() => {
      });
      const spy = jasmine.createSpy();
      const urlHandler = (url) => {
        spy(url);
      };
      standardLoginService.loginStandard('configId', { urlHandler });
      tick();
      expect(spy).toHaveBeenCalledWith('someUrl');
      expect(redirectSpy).not.toHaveBeenCalled();
    }));

    it('calls getAuthorizeUrl with custom params if they are given as parameter', fakeAsync(() => {
      spyOn(configurationProvider, 'getOpenIDConfiguration').and.returnValue({
        authWellknownEndpointUrl: 'authWellknownEndpoint',
        responseType: 'stubValue',
      });
      spyOn(responseTypeValidationService, 'hasConfigValidResponseType').and.returnValue(true);
      spyOn(authWellKnownService, 'getAuthWellKnownEndPoints').and.returnValue(of({}));
      const getAuthorizeUrlSpy = spyOn(urlService, 'getAuthorizeUrl').and.returnValue(of('someUrl'));
      const redirectSpy = spyOn(redirectService, 'redirectTo').and.callFake(() => {
      });
      standardLoginService.loginStandard('configId', { customParams: { to: 'add', as: 'well' } });
      tick();
      expect(redirectSpy).toHaveBeenCalledWith('someUrl');
      expect(getAuthorizeUrlSpy).toHaveBeenCalledWith('configId', { to: 'add', as: 'well' });
    }));
>>>>>>> ca87a45f
  });
});<|MERGE_RESOLUTION|>--- conflicted
+++ resolved
@@ -29,14 +29,9 @@
         { provide: ResponseTypeValidationService, useClass: ResponseTypeValidationServiceMock },
         { provide: UrlService, useClass: UrlServiceMock },
         { provide: RedirectService, useClass: RedirectServiceMock },
-<<<<<<< HEAD
+        { provide: ConfigurationProvider, useClass: ConfigurationProviderMock },
         { provide: AuthWellKnownService, useClass: AuthWellKnownServiceMock },
       ],
-=======
-        { provide: ConfigurationProvider, useClass: ConfigurationProviderMock },
-        { provide: AuthWellKnownService, useClass: AuthWellKnownServiceMock }
-      ]
->>>>>>> ca87a45f
     });
   });
 
@@ -89,81 +84,12 @@
           responseType: 'stubValue',
         };
         spyOn(responseTypeValidationService, 'hasConfigValidResponseType').and.returnValue(true);
-<<<<<<< HEAD
-        spyOn(authWellKnownService, 'queryAndStoreAuthWellKnownEndPoints').and.returnValue(of({}));
-        const spy = spyOn(urlService, 'getAuthorizeUrl');
-=======
         spyOn(authWellKnownService, 'getAuthWellKnownEndPoints').and.returnValue(of({}));
         spyOn(urlService, 'getAuthorizeUrl').and.returnValue(of('someUrl'));
->>>>>>> ca87a45f
 
         const result = standardLoginService.loginStandard(config);
 
         expect(result).toBeUndefined();
-<<<<<<< HEAD
-        expect(spy).toHaveBeenCalled();
-      })
-    );
-
-    it(
-      'redirects to URL with no URL handler',
-      waitForAsync(() => {
-        const config = {
-          authWellknownEndpointUrl: 'authWellknownEndpoint',
-          responseType: 'stubValue',
-        };
-        spyOn(responseTypeValidationService, 'hasConfigValidResponseType').and.returnValue(true);
-        spyOn(authWellKnownService, 'queryAndStoreAuthWellKnownEndPoints').and.returnValue(of({}));
-        spyOn(urlService, 'getAuthorizeUrl').and.returnValue('someUrl');
-        const redirectSpy = spyOn(redirectService, 'redirectTo').and.callFake(() => {});
-
-        const result = standardLoginService.loginStandard({ configId: 'configId1' });
-
-        expect(result).toBeUndefined();
-        expect(redirectSpy).toHaveBeenCalledWith('someUrl');
-      })
-    );
-
-    it(
-      'redirects to URL with URL handler when urlHandler is given',
-      waitForAsync(() => {
-        const config = {
-          authWellknownEndpointUrl: 'authWellknownEndpoint',
-          responseType: 'stubValue',
-        };
-        spyOn(responseTypeValidationService, 'hasConfigValidResponseType').and.returnValue(true);
-        spyOn(authWellKnownService, 'queryAndStoreAuthWellKnownEndPoints').and.returnValue(of({}));
-        spyOn(urlService, 'getAuthorizeUrl').and.returnValue('someUrl');
-        const redirectSpy = spyOn(redirectService, 'redirectTo').and.callFake(() => {});
-        const spy = jasmine.createSpy();
-        const urlHandler = (url) => {
-          spy(url);
-        };
-        const result = standardLoginService.loginStandard({ configId: 'configId1' }, { urlHandler });
-        expect(result).toBeUndefined();
-        expect(spy).toHaveBeenCalledWith('someUrl');
-        expect(redirectSpy).not.toHaveBeenCalled();
-      })
-    );
-
-    it(
-      'calls getAuthorizeUrl with custom params if they are given as parameter',
-      waitForAsync(() => {
-        const config = {
-          authWellknownEndpointUrl: 'authWellknownEndpoint',
-          responseType: 'stubValue',
-        };
-        spyOn(responseTypeValidationService, 'hasConfigValidResponseType').and.returnValue(true);
-        spyOn(authWellKnownService, 'queryAndStoreAuthWellKnownEndPoints').and.returnValue(of({}));
-        const getAuthorizeUrlSpy = spyOn(urlService, 'getAuthorizeUrl').and.returnValue('someUrl');
-        const redirectSpy = spyOn(redirectService, 'redirectTo').and.callFake(() => {});
-        const result = standardLoginService.loginStandard({ configId: 'configId1' }, { customParams: { to: 'add', as: 'well' } });
-        expect(result).toBeUndefined();
-        expect(redirectSpy).toHaveBeenCalledWith('someUrl');
-        expect(getAuthorizeUrlSpy).toHaveBeenCalledWith({ configId: 'configId1' }, { to: 'add', as: 'well' });
-      })
-    );
-=======
       })
     );
 
@@ -189,8 +115,7 @@
       spyOn(responseTypeValidationService, 'hasConfigValidResponseType').and.returnValue(true);
       spyOn(authWellKnownService, 'getAuthWellKnownEndPoints').and.returnValue(of({}));
       spyOn(urlService, 'getAuthorizeUrl').and.returnValue(of('someUrl'));
-      const redirectSpy = spyOn(redirectService, 'redirectTo').and.callFake(() => {
-      });
+      const redirectSpy = spyOn(redirectService, 'redirectTo').and.callFake(() => {});
       const spy = jasmine.createSpy();
       const urlHandler = (url) => {
         spy(url);
@@ -209,13 +134,11 @@
       spyOn(responseTypeValidationService, 'hasConfigValidResponseType').and.returnValue(true);
       spyOn(authWellKnownService, 'getAuthWellKnownEndPoints').and.returnValue(of({}));
       const getAuthorizeUrlSpy = spyOn(urlService, 'getAuthorizeUrl').and.returnValue(of('someUrl'));
-      const redirectSpy = spyOn(redirectService, 'redirectTo').and.callFake(() => {
-      });
+      const redirectSpy = spyOn(redirectService, 'redirectTo').and.callFake(() => {});
       standardLoginService.loginStandard('configId', { customParams: { to: 'add', as: 'well' } });
       tick();
       expect(redirectSpy).toHaveBeenCalledWith('someUrl');
       expect(getAuthorizeUrlSpy).toHaveBeenCalledWith('configId', { to: 'add', as: 'well' });
     }));
->>>>>>> ca87a45f
   });
 });