--- conflicted
+++ resolved
@@ -12,17 +12,7 @@
   ) {}
 
   resetAuthorizationData(): void {
-<<<<<<< HEAD
-    const { autoUserinfo } = this.configurationProvider.getOpenIDConfiguration();
-
-    if (autoUserinfo) {
-      // Clear user data. Fixes #97.
-      this.userService.resetUserDataInStore();
-    }
-
-=======
     this.userService.resetUserDataInStore();
->>>>>>> 020addfc
     this.flowsDataService.resetStorageFlowData();
     this.authStateService.setUnauthorizedAndFireEvent();
   }
