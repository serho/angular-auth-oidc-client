--- conflicted
+++ resolved
@@ -14,11 +14,8 @@
 import { RefreshSessionIframeServiceMock } from '../iframe/refresh-session-iframe.service-mock';
 import { LoggerService } from '../logging/logger.service';
 import { LoggerServiceMock } from '../logging/logger.service-mock';
-<<<<<<< HEAD
-=======
 import { AbstractSecurityStorage } from '../storage/abstract-security-storage';
 import { StoragePersistanceService } from '../storage/storage-persistance.service';
->>>>>>> 11a2330c
 import { UserService } from '../userData/user-service';
 import { UserServiceMock } from '../userData/user-service-mock';
 import { FlowHelper } from '../utils/flowHelper/flow-helper.service';
@@ -37,10 +34,7 @@
     let refreshSessionRefreshTokenService: RefreshSessionRefreshTokenService;
     let userService: UserService;
     let flowsService: FlowsService;
-<<<<<<< HEAD
-=======
     let storagePersistanceService: StoragePersistanceService;
->>>>>>> 11a2330c
 
     beforeEach(() => {
         TestBed.configureTestingModule({
@@ -59,11 +53,8 @@
                     useClass: RefreshSessionIframeServiceMock,
                 },
                 IntervallService,
-<<<<<<< HEAD
-=======
                 StoragePersistanceService,
                 AbstractSecurityStorage,
->>>>>>> 11a2330c
             ],
         });
     });
@@ -79,10 +70,7 @@
         refreshSessionRefreshTokenService = TestBed.inject(RefreshSessionRefreshTokenService);
         userService = TestBed.inject(UserService);
         flowsService = TestBed.inject(FlowsService);
-<<<<<<< HEAD
-=======
         storagePersistanceService = TestBed.inject(StoragePersistanceService);
->>>>>>> 11a2330c
     });
 
     it('should create', () => {
@@ -155,11 +143,7 @@
         }));
 
         it('returns if tokens are not expired', fakeAsync(() => {
-<<<<<<< HEAD
-            spyOnProperty(configurationProvider, 'openIDConfiguration').and.returnValue({ silentRenew: true });
-=======
-            const silentRenewSpy = spyOnProperty(configurationProvider, 'openIDConfiguration').and.returnValue({ silentRenew: true });
->>>>>>> 11a2330c
+            spyOnProperty(configurationProvider, 'openIDConfiguration').and.returnValue({ silentRenew: true });
             spyOn(flowHelper, 'isCurrentFlowCodeFlowWithRefreshTokens');
             spyOn(authStateService, 'getIdToken').and.returnValue('some-id-token');
             spyOn(flowsDataService, 'isSilentRenewRunning').and.returnValue(false);
@@ -188,10 +172,6 @@
             spyOn(authStateService, 'getIdToken').and.returnValue('some-id-token');
             spyOn(flowsDataService, 'isSilentRenewRunning').and.returnValue(false);
             spyOn(userService, 'getUserDataFromStore').and.returnValue('some-userdata');
-<<<<<<< HEAD
-=======
-            spyOn(storagePersistanceService, 'read').withArgs('storageCustomRequestParams').and.returnValue(undefined);
->>>>>>> 11a2330c
             const resetAuthorizationdataSpy = spyOn(flowsService, 'resetAuthorizationData');
 
             spyOn(authStateService, 'hasIdTokenExpired').and.returnValue(true);
@@ -215,10 +195,7 @@
             spyOn(authStateService, 'getIdToken').and.returnValue('some-id-token');
             spyOn(flowsDataService, 'isSilentRenewRunning').and.returnValue(false);
             spyOn(userService, 'getUserDataFromStore').and.returnValue('some-userdata');
-<<<<<<< HEAD
-=======
             spyOn(storagePersistanceService, 'read').withArgs('storageCustomRequestParams').and.returnValue(undefined);
->>>>>>> 11a2330c
             spyOn(flowsService, 'resetAuthorizationData');
 
             spyOn(authStateService, 'hasIdTokenExpired').and.returnValue(true);
