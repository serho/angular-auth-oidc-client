﻿import { PLATFORM_ID, Inject } from '@angular/core';
import { isPlatformBrowser, isPlatformServer } from '@angular/common';
import { Injectable, EventEmitter, Output } from '@angular/core';
import { Http, Response, URLSearchParams } from '@angular/http';
import 'rxjs/add/operator/map';
import 'rxjs/add/operator/catch';
import { Observable } from 'rxjs/Rx';
import { BehaviorSubject } from 'rxjs/BehaviorSubject';
import { Router } from '@angular/router';
import { AuthConfiguration, OpenIDImplicitFlowConfiguration } from '../modules/auth.configuration';
import { OidcSecurityValidation } from './oidc.security.validation';
import { OidcSecurityCheckSession } from './oidc.security.check-session';
import { OidcSecuritySilentRenew } from './oidc.security.silent-renew';
import { OidcSecurityUserService } from './oidc.security.user-service';
import { OidcSecurityCommon } from './oidc.security.common';
import { AuthWellKnownEndpoints } from './auth.well-known-endpoints';

import { JwtKeys } from './jwtkeys';

@Injectable()
export class OidcSecurityService {

    @Output() onModuleSetup: EventEmitter<any> = new EventEmitter<any>(true);

    checkSessionChanged: boolean;
    moduleSetup = false;
    private _isAuthorized = new BehaviorSubject<boolean>(false);
    private _isAuthorizedValue: boolean;

    private _userData = new BehaviorSubject<any>('');
    private _userDataValue: boolean;

    private oidcSecurityValidation: OidcSecurityValidation;
    private errorMessage: string;
    private jwtKeys: JwtKeys;
    private authWellKnownEndpointsLoaded = false;

    constructor(
        @Inject(PLATFORM_ID) private platformId: Object,
        private http: Http,
        private authConfiguration: AuthConfiguration,
        private router: Router,
        private oidcSecurityCheckSession: OidcSecurityCheckSession,
        private oidcSecuritySilentRenew: OidcSecuritySilentRenew,
        private oidcSecurityUserService: OidcSecurityUserService,
        private oidcSecurityCommon: OidcSecurityCommon,
        private authWellKnownEndpoints: AuthWellKnownEndpoints
    ) {
    }

    setupModule(openIDImplicitFlowConfiguration: OpenIDImplicitFlowConfiguration): void {

        this.authConfiguration.init(openIDImplicitFlowConfiguration);
        this.oidcSecurityValidation = new OidcSecurityValidation(this.oidcSecurityCommon);

        this.oidcSecurityCheckSession.onCheckSessionChanged.subscribe(() => { this.onCheckSessionChanged(); });
        this.authWellKnownEndpoints.onWellKnownEndpointsLoaded.subscribe(() => { this.onWellKnownEndpointsLoaded(); });

        this.oidcSecurityCommon.setupModule();

        if (this.oidcSecurityCommon.retrieve(this.oidcSecurityCommon.storage_user_data) !== '') {
            this.setUserData(this.oidcSecurityCommon.retrieve(this.oidcSecurityCommon.storage_user_data));
        }

        if (this.oidcSecurityCommon.retrieve(this.oidcSecurityCommon.storage_is_authorized) !== '') {
            this.setIsAuthorized(this.oidcSecurityCommon.retrieve(this.oidcSecurityCommon.storage_is_authorized));
        }

        this.oidcSecurityCommon.logDebug('STS server: ' + this.authConfiguration.stsServer);

        if (isPlatformBrowser(this.platformId)) {
            // Client only code.
            this.authWellKnownEndpoints.setupModule();

            if (this.authConfiguration.silent_renew) {
                this.oidcSecuritySilentRenew.initRenew();
            }

            if (this.authConfiguration.start_checksession) {
                this.oidcSecurityCheckSession.init().subscribe(() => {
                    this.oidcSecurityCheckSession.pollServerSession(this.authConfiguration.client_id);
                });
            }
        }

        this.moduleSetup = true;
        this.onModuleSetup.emit();
    }

    getUserData(): Observable<any> {
        return this._userData.asObservable();
    }

    private setUserData(userData: any): void {
        this.oidcSecurityCommon.store(this.oidcSecurityCommon.storage_user_data, userData);
        this._userData.next(userData);
    }

    getIsAuthorized(): Observable<boolean> {
        return this._isAuthorized.asObservable();
    }

    private setIsAuthorized(isAuthorized: boolean): void {
        this._isAuthorizedValue = isAuthorized;
        this._isAuthorized.next(isAuthorized);
    }

    getToken(): any {
        if (!this._isAuthorizedValue) {
            return '';
        }

        let token = this.oidcSecurityCommon.getAccessToken();
        return decodeURIComponent(token);
    }

    getIdToken(): any {
        if (!this._isAuthorizedValue) {
            return '';
        }

        let token = this.oidcSecurityCommon.getIdToken();
        return decodeURIComponent(token);
    }

    getPayloadFromIdToken(encode = false): any {
        const token = this.getIdToken();
        return this.oidcSecurityValidation.getPayloadFromToken(token, encode);
    }

<<<<<<< HEAD
    setState(state: string): void {
        this.oidcSecurityCommon.store(this.oidcSecurityCommon.storage_auth_state_control, state);
    }

    getState(): string {
        return this.oidcSecurityCommon.retrieve(this.oidcSecurityCommon.storage_auth_state_control);
=======
    setCustomRequestParameters(params: { [key: string]: string | number | boolean }) {
        this.oidcSecurityCommon.store(this.oidcSecurityCommon.storage_custom_request_params, params);
>>>>>>> b14897c7
    }

    authorize() {

        let data = this.oidcSecurityCommon.retrieve(this.oidcSecurityCommon.storage_well_known_endpoints);
        if (data && data !== '') {
            this.authWellKnownEndpointsLoaded = true;
        }

        if (!this.authWellKnownEndpointsLoaded) {
            this.oidcSecurityCommon.logError('Well known endpoints must be loaded before user can login!')
            return;
        }

        if (!this.oidcSecurityValidation.config_validate_response_type(this.authConfiguration.response_type)) {
            // invalid response_type
            return;
        }

        this.resetAuthorizationData(false);

        this.oidcSecurityCommon.logDebug('BEGIN Authorize, no auth data');

        let state = this.oidcSecurityCommon.retrieve(this.oidcSecurityCommon.storage_auth_state_control);
        if (state === '') {
            state = Date.now() + '' + Math.random();
            this.oidcSecurityCommon.store(this.oidcSecurityCommon.storage_auth_state_control, state);
        }

        let nonce = 'N' + Math.random() + '' + Date.now();
        this.oidcSecurityCommon.store(this.oidcSecurityCommon.storage_auth_nonce, nonce);
        this.oidcSecurityCommon.logDebug('AuthorizedController created. local state: ' + this.oidcSecurityCommon.retrieve(this.oidcSecurityCommon.storage_auth_state_control));

        let url = this.createAuthorizeUrl(nonce, state, this.authWellKnownEndpoints.authorization_endpoint);
        window.location.href = url;
    }

    authorizedCallback(hash?: string) {
        let silentRenew = this.oidcSecurityCommon.retrieve(this.oidcSecurityCommon.storage_silent_renew_running);
        let isRenewProcess = (silentRenew === 'running');

        this.oidcSecurityCommon.logDebug('BEGIN authorizedCallback, no auth data');
        this.resetAuthorizationData(isRenewProcess);

        hash = hash || window.location.hash.substr(1);

        let result: any = hash.split('&').reduce(function (result: any, item: string) {
            let parts = item.split('=');
            result[parts[0]] = parts[1];
            return result;
        }, {});
        this.oidcSecurityCommon.store(this.oidcSecurityCommon.storage_auth_result, result);

        this.oidcSecurityCommon.logDebug(result);
        this.oidcSecurityCommon.logDebug('authorizedCallback created, begin token validation');

        let access_token = '';
        let id_token = '';
        let authResponseIsValid = false;
        let decoded_id_token: any;

        this.getSigningKeys()
            .subscribe(jwtKeys => {
                this.jwtKeys = jwtKeys;

                if (!result.error) {

                    // validate state
                    if (this.oidcSecurityValidation.validateStateFromHashCallback(result.state, this.oidcSecurityCommon.retrieve(this.oidcSecurityCommon.storage_auth_state_control))) {
                        if (this.authConfiguration.response_type === 'id_token token') {
                            access_token = result.access_token;
                        }
                        id_token = result.id_token;

                        let headerDecoded;
                        decoded_id_token = this.oidcSecurityValidation.getPayloadFromToken(id_token, false);
                        headerDecoded = this.oidcSecurityValidation.getHeaderFromToken(id_token, false);

                        // validate jwt signature
                        if (this.oidcSecurityValidation.validate_signature_id_token(id_token, this.jwtKeys)) {
                            // validate nonce
                            if (this.oidcSecurityValidation.validate_id_token_nonce(decoded_id_token, this.oidcSecurityCommon.retrieve(this.oidcSecurityCommon.storage_auth_nonce))) {
                                // validate required fields id_token
                                if (this.oidcSecurityValidation.validate_required_id_token(decoded_id_token)) {
                                    // validate max offset from the id_token issue to now
                                    if (this.oidcSecurityValidation.validate_id_token_iat_max_offset(decoded_id_token, this.authConfiguration.max_id_token_iat_offset_allowed_in_seconds)) {
                                        // validate iss
                                        if (this.oidcSecurityValidation.validate_id_token_iss(decoded_id_token, this.authWellKnownEndpoints.issuer)) {
                                            // validate aud
                                            if (this.oidcSecurityValidation.validate_id_token_aud(decoded_id_token, this.authConfiguration.client_id)) {
                                                // validate_id_token_exp_not_expired
                                                if (this.oidcSecurityValidation.validate_id_token_exp_not_expired(decoded_id_token)) {
                                                    // flow id_token token
                                                    if (this.authConfiguration.response_type === 'id_token token') {
                                                        // valiadate at_hash and access_token
                                                        if (this.oidcSecurityValidation.validate_id_token_at_hash(access_token, decoded_id_token.at_hash) || !access_token) {
                                                            authResponseIsValid = true;
                                                            this.successful_validation();
                                                        } else {
                                                            this.oidcSecurityCommon.logWarning('authorizedCallback incorrect at_hash');
                                                        }
                                                    } else {
                                                        authResponseIsValid = true;
                                                        this.successful_validation();
                                                    }
                                                } else {
                                                    this.oidcSecurityCommon.logWarning('authorizedCallback token expired');
                                                }
                                            } else {
                                                this.oidcSecurityCommon.logWarning('authorizedCallback incorrect aud');
                                            }
                                        } else {
                                            this.oidcSecurityCommon.logWarning('authorizedCallback incorrect iss does not match authWellKnownEndpoints issuer');
                                        }
                                    } else {
                                        this.oidcSecurityCommon.logWarning('authorizedCallback Validation, iat rejected id_token was issued too far away from the current time');
                                    }
                                } else {
                                    this.oidcSecurityCommon.logDebug('authorizedCallback Validation, one of the REQUIRED properties missing from id_token');
                                }
                            } else {
                                this.oidcSecurityCommon.logWarning('authorizedCallback incorrect nonce');
                            }
                        } else {
                            this.oidcSecurityCommon.logDebug('authorizedCallback Signature validation failed id_token');
                        }
                    } else {
                        this.oidcSecurityCommon.logWarning('authorizedCallback incorrect state');
                    }
                }

                this.oidcSecurityCommon.store(this.oidcSecurityCommon.storage_silent_renew_running, '');

                if (authResponseIsValid) {
                    this.setAuthorizationData(access_token, id_token);
                    if (this.authConfiguration.auto_userinfo) {
                        this.getUserinfo(isRenewProcess, result, id_token, decoded_id_token).subscribe((response) => {
                            if (response) {
                                this.router.navigate([this.authConfiguration.startup_route]);
                            } else {
                                this.router.navigate([this.authConfiguration.unauthorized_route]);
                            }
                        });
                    } else {
                        this.router.navigate([this.authConfiguration.startup_route]);
                    }
                } else { // some went wrong
                    this.oidcSecurityCommon.logDebug('authorizedCallback, token(s) validation failed, resetting');
                    this.resetAuthorizationData(false);
                    this.router.navigate([this.authConfiguration.unauthorized_route]);
                }
            });
    }

    getUserinfo(isRenewProcess = false, result?: any, id_token?: any, decoded_id_token?: any): Observable<boolean> {
        result = result ? result : this.oidcSecurityCommon.retrieve(this.oidcSecurityCommon.storage_auth_result);
        id_token = id_token ? id_token : this.oidcSecurityCommon.retrieve(this.oidcSecurityCommon.storage_id_token);
        decoded_id_token = decoded_id_token ? decoded_id_token : this.oidcSecurityValidation.getPayloadFromToken(id_token, false);

        return new Observable<boolean>(observer => {
            // flow id_token token
            if (this.authConfiguration.response_type === 'id_token token') {
                if (isRenewProcess) {
                    this.oidcSecurityCommon.store(this.oidcSecurityCommon.storage_session_state, result.session_state);
                    observer.next(true);
                    observer.complete();
                } else {
                    this.oidcSecurityUserService.initUserData()
                        .subscribe(() => {
                            this.oidcSecurityCommon.logDebug('authorizedCallback id_token token flow');
                            if (this.oidcSecurityValidation.validate_userdata_sub_id_token(decoded_id_token.sub, this.oidcSecurityUserService.userData.sub)) {
                                this.setUserData(this.oidcSecurityUserService.userData);
                                this.oidcSecurityCommon.logDebug(this.oidcSecurityCommon.retrieve(this.oidcSecurityCommon.storage_access_token));
                                this.oidcSecurityCommon.logDebug(this.oidcSecurityUserService.userData);

                                this.oidcSecurityCommon.store(this.oidcSecurityCommon.storage_session_state, result.session_state);

                                this.runTokenValidatation();
                                observer.next(true);
                            } else { // some went wrong, userdata sub does not match that from id_token
                                this.oidcSecurityCommon.logWarning('authorizedCallback, User data sub does not match sub in id_token');
                                this.oidcSecurityCommon.logDebug('authorizedCallback, token(s) validation failed, resetting');
                                this.resetAuthorizationData(false);
                                observer.next(false);
                            }
                            observer.complete();
                        });
                }
            } else { // flow id_token
                this.oidcSecurityCommon.logDebug('authorizedCallback id_token flow');
                this.oidcSecurityCommon.logDebug(this.oidcSecurityCommon.retrieve(this.oidcSecurityCommon.storage_access_token));

                // userData is set to the id_token decoded. No access_token.
                this.oidcSecurityUserService.userData = decoded_id_token;
                this.setUserData(this.oidcSecurityUserService.userData);

                this.oidcSecurityCommon.store(this.oidcSecurityCommon.storage_session_state, result.session_state);

                if (!isRenewProcess) {
                    this.runTokenValidatation();
                }

                observer.next(true);
                observer.complete();
            }
        });
    }

    logoff() {
        // /connect/endsession?id_token_hint=...&post_logout_redirect_uri=https://myapp.com
        this.oidcSecurityCommon.logDebug('BEGIN Authorize, no auth data');

        if (this.authWellKnownEndpoints.end_session_endpoint) {
            let authorizationEndsessionUrl = this.authWellKnownEndpoints.end_session_endpoint;

            let id_token_hint = this.oidcSecurityCommon.retrieve(this.oidcSecurityCommon.storage_id_token);
            let post_logout_redirect_uri = this.authConfiguration.post_logout_redirect_uri;

            let url =
                authorizationEndsessionUrl + '?' +
                'id_token_hint=' + encodeURI(id_token_hint) + '&' +
                'post_logout_redirect_uri=' + encodeURI(post_logout_redirect_uri);

            this.resetAuthorizationData(false);

            if (this.authConfiguration.start_checksession && this.checkSessionChanged) {
                this.oidcSecurityCommon.logDebug('only local login cleaned up, server session has changed');
            } else {
                window.location.href = url;
            }
        } else {
            this.resetAuthorizationData(false);
            this.oidcSecurityCommon.logDebug('only local login cleaned up, no end_session_endpoint');
        }
    }

    private successful_validation() {
        this.oidcSecurityCommon.store(this.oidcSecurityCommon.storage_auth_nonce, '');

        if (this.authConfiguration.auto_clean_state_after_authentication) {
            this.oidcSecurityCommon.store(this.oidcSecurityCommon.storage_auth_state_control, '');
        }
        this.oidcSecurityCommon.logDebug('AuthorizedCallback token(s) validated, continue');
    }

    private refreshSession() {
        this.oidcSecurityCommon.logDebug('BEGIN refresh session Authorize');

        let state = this.oidcSecurityCommon.retrieve(this.oidcSecurityCommon.storage_auth_state_control);
        if (state === '') {
            state = Date.now() + '' + Math.random();
            this.oidcSecurityCommon.store(this.oidcSecurityCommon.storage_auth_state_control, state);
        }

        let nonce = 'N' + Math.random() + '' + Date.now();
        this.oidcSecurityCommon.store(this.oidcSecurityCommon.storage_auth_nonce, nonce);
        this.oidcSecurityCommon.logDebug('RefreshSession created. adding myautostate: ' + this.oidcSecurityCommon.retrieve(this.oidcSecurityCommon.storage_auth_state_control));

        let url = this.createAuthorizeUrl(nonce, state, this.authWellKnownEndpoints.authorization_endpoint);

        this.oidcSecurityCommon.store(this.oidcSecurityCommon.storage_silent_renew_running, 'running');
        this.oidcSecuritySilentRenew.startRenew(url);
    }

    private setAuthorizationData(access_token: any, id_token: any) {
        if (this.oidcSecurityCommon.retrieve(this.oidcSecurityCommon.storage_access_token) !== '') {
            this.oidcSecurityCommon.store(this.oidcSecurityCommon.storage_access_token, '');
        }

        this.oidcSecurityCommon.logDebug(access_token);
        this.oidcSecurityCommon.logDebug(id_token);
        this.oidcSecurityCommon.logDebug('storing to storage, getting the roles');
        this.oidcSecurityCommon.store(this.oidcSecurityCommon.storage_access_token, access_token);
        this.oidcSecurityCommon.store(this.oidcSecurityCommon.storage_id_token, id_token);
        this.setIsAuthorized(true);
        this.oidcSecurityCommon.store(this.oidcSecurityCommon.storage_is_authorized, true);
    }

    private createAuthorizeUrl(nonce: string, state: string, authorization_endpoint: string): string {

        let urlParts = authorization_endpoint.split('?');
        let authorizationUrl = urlParts[0];
        let params = new URLSearchParams(urlParts[1]);
        params.set('client_id', this.authConfiguration.client_id);
        params.set('redirect_uri', this.authConfiguration.redirect_url);
        params.set('response_type', this.authConfiguration.response_type);
        params.set('scope', this.authConfiguration.scope);
        params.set('nonce', nonce);
        params.set('state', state);

        let customParams = Object.assign({}, this.oidcSecurityCommon.retrieve(this.oidcSecurityCommon.storage_custom_request_params));

        Object.keys(customParams).forEach(key => {
            params.set(key, customParams[key]);
        });

        return `${authorizationUrl}?${params}`;
    }

    private resetAuthorizationData(isRenewProcess: boolean) {
        if (!isRenewProcess) {
            this.setIsAuthorized(false);
            this.oidcSecurityCommon.resetStorageData(isRenewProcess);
            this.checkSessionChanged = false;
        }
    }

    handleError(error: any) {
        this.oidcSecurityCommon.logError(error);
        if (error.status == 403) {
            this.router.navigate([this.authConfiguration.forbidden_route]);
        } else if (error.status == 401) {
            let silentRenew = this.oidcSecurityCommon.retrieve(this.oidcSecurityCommon.storage_silent_renew_running);
            this.resetAuthorizationData(silentRenew);
            this.router.navigate([this.authConfiguration.unauthorized_route]);
        }
    }

    private onCheckSessionChanged() {
        this.oidcSecurityCommon.logDebug('onCheckSessionChanged');
        this.checkSessionChanged = true;
    }

    private onWellKnownEndpointsLoaded() {
        this.oidcSecurityCommon.logDebug('onWellKnownEndpointsLoaded');
        this.authWellKnownEndpointsLoaded = true;
    }

    private runGetSigningKeys() {
        this.getSigningKeys()
            .subscribe(
            jwtKeys => this.jwtKeys = jwtKeys,
            error => this.errorMessage = <any>error);
    }

    private getSigningKeys(): Observable<JwtKeys> {
        this.oidcSecurityCommon.logDebug('jwks_uri: ' + this.authWellKnownEndpoints.jwks_uri);
        return this.http.get(this.authWellKnownEndpoints.jwks_uri)
            .map(this.extractData)
            .catch(this.handleErrorGetSigningKeys);
    }

    private extractData(res: Response) {
        let body = res.json();
        return body;
    }

    private handleErrorGetSigningKeys(error: Response | any) {
        let errMsg: string;
        if (error instanceof Response) {
            const body = error.json() || {};
            const err = body.error || JSON.stringify(body);
            errMsg = `${error.status} - ${error.statusText || ''} ${err}`;
        } else {
            errMsg = error.message ? error.message : error.toString();
        }
        console.error(errMsg);
        return Observable.throw(errMsg);
    }

    private runTokenValidatation() {
        let source = Observable.timer(3000, 3000)
            .timeInterval()
            .pluck('interval')
            .take(10000);

        let subscription = source.subscribe(() => {
            if (this._isAuthorizedValue) {
                if (this.oidcSecurityValidation.isTokenExpired(this.oidcSecurityCommon.retrieve(this.oidcSecurityCommon.storage_id_token))) {
                    this.oidcSecurityCommon.logDebug('IsAuthorized: id_token isTokenExpired, start silent renew if active');

                    if (this.authConfiguration.silent_renew) {
                        this.refreshSession();
                    } else {
                        this.resetAuthorizationData(false);
                    }
                }
            }
        },
            (err: any) => {
                this.oidcSecurityCommon.logError('Error: ' + err);
            },
            () => {
                this.oidcSecurityCommon.logDebug('Completed');
            });
    }
}<|MERGE_RESOLUTION|>--- conflicted
+++ resolved
@@ -1,528 +1,527 @@
-﻿import { PLATFORM_ID, Inject } from '@angular/core';
-import { isPlatformBrowser, isPlatformServer } from '@angular/common';
-import { Injectable, EventEmitter, Output } from '@angular/core';
-import { Http, Response, URLSearchParams } from '@angular/http';
-import 'rxjs/add/operator/map';
-import 'rxjs/add/operator/catch';
-import { Observable } from 'rxjs/Rx';
-import { BehaviorSubject } from 'rxjs/BehaviorSubject';
-import { Router } from '@angular/router';
-import { AuthConfiguration, OpenIDImplicitFlowConfiguration } from '../modules/auth.configuration';
-import { OidcSecurityValidation } from './oidc.security.validation';
-import { OidcSecurityCheckSession } from './oidc.security.check-session';
-import { OidcSecuritySilentRenew } from './oidc.security.silent-renew';
-import { OidcSecurityUserService } from './oidc.security.user-service';
-import { OidcSecurityCommon } from './oidc.security.common';
-import { AuthWellKnownEndpoints } from './auth.well-known-endpoints';
-
-import { JwtKeys } from './jwtkeys';
-
-@Injectable()
-export class OidcSecurityService {
-
-    @Output() onModuleSetup: EventEmitter<any> = new EventEmitter<any>(true);
-
-    checkSessionChanged: boolean;
-    moduleSetup = false;
-    private _isAuthorized = new BehaviorSubject<boolean>(false);
-    private _isAuthorizedValue: boolean;
-
-    private _userData = new BehaviorSubject<any>('');
-    private _userDataValue: boolean;
-
-    private oidcSecurityValidation: OidcSecurityValidation;
-    private errorMessage: string;
-    private jwtKeys: JwtKeys;
-    private authWellKnownEndpointsLoaded = false;
-
-    constructor(
-        @Inject(PLATFORM_ID) private platformId: Object,
-        private http: Http,
-        private authConfiguration: AuthConfiguration,
-        private router: Router,
-        private oidcSecurityCheckSession: OidcSecurityCheckSession,
-        private oidcSecuritySilentRenew: OidcSecuritySilentRenew,
-        private oidcSecurityUserService: OidcSecurityUserService,
-        private oidcSecurityCommon: OidcSecurityCommon,
-        private authWellKnownEndpoints: AuthWellKnownEndpoints
-    ) {
-    }
-
-    setupModule(openIDImplicitFlowConfiguration: OpenIDImplicitFlowConfiguration): void {
-
-        this.authConfiguration.init(openIDImplicitFlowConfiguration);
-        this.oidcSecurityValidation = new OidcSecurityValidation(this.oidcSecurityCommon);
-
-        this.oidcSecurityCheckSession.onCheckSessionChanged.subscribe(() => { this.onCheckSessionChanged(); });
-        this.authWellKnownEndpoints.onWellKnownEndpointsLoaded.subscribe(() => { this.onWellKnownEndpointsLoaded(); });
-
-        this.oidcSecurityCommon.setupModule();
-
-        if (this.oidcSecurityCommon.retrieve(this.oidcSecurityCommon.storage_user_data) !== '') {
-            this.setUserData(this.oidcSecurityCommon.retrieve(this.oidcSecurityCommon.storage_user_data));
-        }
-
-        if (this.oidcSecurityCommon.retrieve(this.oidcSecurityCommon.storage_is_authorized) !== '') {
-            this.setIsAuthorized(this.oidcSecurityCommon.retrieve(this.oidcSecurityCommon.storage_is_authorized));
-        }
-
-        this.oidcSecurityCommon.logDebug('STS server: ' + this.authConfiguration.stsServer);
-
-        if (isPlatformBrowser(this.platformId)) {
-            // Client only code.
-            this.authWellKnownEndpoints.setupModule();
-
-            if (this.authConfiguration.silent_renew) {
-                this.oidcSecuritySilentRenew.initRenew();
-            }
-
-            if (this.authConfiguration.start_checksession) {
-                this.oidcSecurityCheckSession.init().subscribe(() => {
-                    this.oidcSecurityCheckSession.pollServerSession(this.authConfiguration.client_id);
-                });
-            }
-        }
-
-        this.moduleSetup = true;
-        this.onModuleSetup.emit();
-    }
-
-    getUserData(): Observable<any> {
-        return this._userData.asObservable();
-    }
-
-    private setUserData(userData: any): void {
-        this.oidcSecurityCommon.store(this.oidcSecurityCommon.storage_user_data, userData);
-        this._userData.next(userData);
-    }
-
-    getIsAuthorized(): Observable<boolean> {
-        return this._isAuthorized.asObservable();
-    }
-
-    private setIsAuthorized(isAuthorized: boolean): void {
-        this._isAuthorizedValue = isAuthorized;
-        this._isAuthorized.next(isAuthorized);
-    }
-
-    getToken(): any {
-        if (!this._isAuthorizedValue) {
-            return '';
-        }
-
-        let token = this.oidcSecurityCommon.getAccessToken();
-        return decodeURIComponent(token);
-    }
-
-    getIdToken(): any {
-        if (!this._isAuthorizedValue) {
-            return '';
-        }
-
-        let token = this.oidcSecurityCommon.getIdToken();
-        return decodeURIComponent(token);
-    }
-
-    getPayloadFromIdToken(encode = false): any {
-        const token = this.getIdToken();
-        return this.oidcSecurityValidation.getPayloadFromToken(token, encode);
-    }
-
-<<<<<<< HEAD
-    setState(state: string): void {
-        this.oidcSecurityCommon.store(this.oidcSecurityCommon.storage_auth_state_control, state);
-    }
-
-    getState(): string {
-        return this.oidcSecurityCommon.retrieve(this.oidcSecurityCommon.storage_auth_state_control);
-=======
-    setCustomRequestParameters(params: { [key: string]: string | number | boolean }) {
-        this.oidcSecurityCommon.store(this.oidcSecurityCommon.storage_custom_request_params, params);
->>>>>>> b14897c7
-    }
-
-    authorize() {
-
-        let data = this.oidcSecurityCommon.retrieve(this.oidcSecurityCommon.storage_well_known_endpoints);
-        if (data && data !== '') {
-            this.authWellKnownEndpointsLoaded = true;
-        }
-
-        if (!this.authWellKnownEndpointsLoaded) {
-            this.oidcSecurityCommon.logError('Well known endpoints must be loaded before user can login!')
-            return;
-        }
-
-        if (!this.oidcSecurityValidation.config_validate_response_type(this.authConfiguration.response_type)) {
-            // invalid response_type
-            return;
-        }
-
-        this.resetAuthorizationData(false);
-
-        this.oidcSecurityCommon.logDebug('BEGIN Authorize, no auth data');
-
-        let state = this.oidcSecurityCommon.retrieve(this.oidcSecurityCommon.storage_auth_state_control);
-        if (state === '') {
-            state = Date.now() + '' + Math.random();
-            this.oidcSecurityCommon.store(this.oidcSecurityCommon.storage_auth_state_control, state);
-        }
-
-        let nonce = 'N' + Math.random() + '' + Date.now();
-        this.oidcSecurityCommon.store(this.oidcSecurityCommon.storage_auth_nonce, nonce);
-        this.oidcSecurityCommon.logDebug('AuthorizedController created. local state: ' + this.oidcSecurityCommon.retrieve(this.oidcSecurityCommon.storage_auth_state_control));
-
-        let url = this.createAuthorizeUrl(nonce, state, this.authWellKnownEndpoints.authorization_endpoint);
-        window.location.href = url;
-    }
-
-    authorizedCallback(hash?: string) {
-        let silentRenew = this.oidcSecurityCommon.retrieve(this.oidcSecurityCommon.storage_silent_renew_running);
-        let isRenewProcess = (silentRenew === 'running');
-
-        this.oidcSecurityCommon.logDebug('BEGIN authorizedCallback, no auth data');
-        this.resetAuthorizationData(isRenewProcess);
-
-        hash = hash || window.location.hash.substr(1);
-
-        let result: any = hash.split('&').reduce(function (result: any, item: string) {
-            let parts = item.split('=');
-            result[parts[0]] = parts[1];
-            return result;
-        }, {});
-        this.oidcSecurityCommon.store(this.oidcSecurityCommon.storage_auth_result, result);
-
-        this.oidcSecurityCommon.logDebug(result);
-        this.oidcSecurityCommon.logDebug('authorizedCallback created, begin token validation');
-
-        let access_token = '';
-        let id_token = '';
-        let authResponseIsValid = false;
-        let decoded_id_token: any;
-
-        this.getSigningKeys()
-            .subscribe(jwtKeys => {
-                this.jwtKeys = jwtKeys;
-
-                if (!result.error) {
-
-                    // validate state
-                    if (this.oidcSecurityValidation.validateStateFromHashCallback(result.state, this.oidcSecurityCommon.retrieve(this.oidcSecurityCommon.storage_auth_state_control))) {
-                        if (this.authConfiguration.response_type === 'id_token token') {
-                            access_token = result.access_token;
-                        }
-                        id_token = result.id_token;
-
-                        let headerDecoded;
-                        decoded_id_token = this.oidcSecurityValidation.getPayloadFromToken(id_token, false);
-                        headerDecoded = this.oidcSecurityValidation.getHeaderFromToken(id_token, false);
-
-                        // validate jwt signature
-                        if (this.oidcSecurityValidation.validate_signature_id_token(id_token, this.jwtKeys)) {
-                            // validate nonce
-                            if (this.oidcSecurityValidation.validate_id_token_nonce(decoded_id_token, this.oidcSecurityCommon.retrieve(this.oidcSecurityCommon.storage_auth_nonce))) {
-                                // validate required fields id_token
-                                if (this.oidcSecurityValidation.validate_required_id_token(decoded_id_token)) {
-                                    // validate max offset from the id_token issue to now
-                                    if (this.oidcSecurityValidation.validate_id_token_iat_max_offset(decoded_id_token, this.authConfiguration.max_id_token_iat_offset_allowed_in_seconds)) {
-                                        // validate iss
-                                        if (this.oidcSecurityValidation.validate_id_token_iss(decoded_id_token, this.authWellKnownEndpoints.issuer)) {
-                                            // validate aud
-                                            if (this.oidcSecurityValidation.validate_id_token_aud(decoded_id_token, this.authConfiguration.client_id)) {
-                                                // validate_id_token_exp_not_expired
-                                                if (this.oidcSecurityValidation.validate_id_token_exp_not_expired(decoded_id_token)) {
-                                                    // flow id_token token
-                                                    if (this.authConfiguration.response_type === 'id_token token') {
-                                                        // valiadate at_hash and access_token
-                                                        if (this.oidcSecurityValidation.validate_id_token_at_hash(access_token, decoded_id_token.at_hash) || !access_token) {
-                                                            authResponseIsValid = true;
-                                                            this.successful_validation();
-                                                        } else {
-                                                            this.oidcSecurityCommon.logWarning('authorizedCallback incorrect at_hash');
-                                                        }
-                                                    } else {
-                                                        authResponseIsValid = true;
-                                                        this.successful_validation();
-                                                    }
-                                                } else {
-                                                    this.oidcSecurityCommon.logWarning('authorizedCallback token expired');
-                                                }
-                                            } else {
-                                                this.oidcSecurityCommon.logWarning('authorizedCallback incorrect aud');
-                                            }
-                                        } else {
-                                            this.oidcSecurityCommon.logWarning('authorizedCallback incorrect iss does not match authWellKnownEndpoints issuer');
-                                        }
-                                    } else {
-                                        this.oidcSecurityCommon.logWarning('authorizedCallback Validation, iat rejected id_token was issued too far away from the current time');
-                                    }
-                                } else {
-                                    this.oidcSecurityCommon.logDebug('authorizedCallback Validation, one of the REQUIRED properties missing from id_token');
-                                }
-                            } else {
-                                this.oidcSecurityCommon.logWarning('authorizedCallback incorrect nonce');
-                            }
-                        } else {
-                            this.oidcSecurityCommon.logDebug('authorizedCallback Signature validation failed id_token');
-                        }
-                    } else {
-                        this.oidcSecurityCommon.logWarning('authorizedCallback incorrect state');
-                    }
-                }
-
-                this.oidcSecurityCommon.store(this.oidcSecurityCommon.storage_silent_renew_running, '');
-
-                if (authResponseIsValid) {
-                    this.setAuthorizationData(access_token, id_token);
-                    if (this.authConfiguration.auto_userinfo) {
-                        this.getUserinfo(isRenewProcess, result, id_token, decoded_id_token).subscribe((response) => {
-                            if (response) {
-                                this.router.navigate([this.authConfiguration.startup_route]);
-                            } else {
-                                this.router.navigate([this.authConfiguration.unauthorized_route]);
-                            }
-                        });
-                    } else {
-                        this.router.navigate([this.authConfiguration.startup_route]);
-                    }
-                } else { // some went wrong
-                    this.oidcSecurityCommon.logDebug('authorizedCallback, token(s) validation failed, resetting');
-                    this.resetAuthorizationData(false);
-                    this.router.navigate([this.authConfiguration.unauthorized_route]);
-                }
-            });
-    }
-
-    getUserinfo(isRenewProcess = false, result?: any, id_token?: any, decoded_id_token?: any): Observable<boolean> {
-        result = result ? result : this.oidcSecurityCommon.retrieve(this.oidcSecurityCommon.storage_auth_result);
-        id_token = id_token ? id_token : this.oidcSecurityCommon.retrieve(this.oidcSecurityCommon.storage_id_token);
-        decoded_id_token = decoded_id_token ? decoded_id_token : this.oidcSecurityValidation.getPayloadFromToken(id_token, false);
-
-        return new Observable<boolean>(observer => {
-            // flow id_token token
-            if (this.authConfiguration.response_type === 'id_token token') {
-                if (isRenewProcess) {
-                    this.oidcSecurityCommon.store(this.oidcSecurityCommon.storage_session_state, result.session_state);
-                    observer.next(true);
-                    observer.complete();
-                } else {
-                    this.oidcSecurityUserService.initUserData()
-                        .subscribe(() => {
-                            this.oidcSecurityCommon.logDebug('authorizedCallback id_token token flow');
-                            if (this.oidcSecurityValidation.validate_userdata_sub_id_token(decoded_id_token.sub, this.oidcSecurityUserService.userData.sub)) {
-                                this.setUserData(this.oidcSecurityUserService.userData);
-                                this.oidcSecurityCommon.logDebug(this.oidcSecurityCommon.retrieve(this.oidcSecurityCommon.storage_access_token));
-                                this.oidcSecurityCommon.logDebug(this.oidcSecurityUserService.userData);
-
-                                this.oidcSecurityCommon.store(this.oidcSecurityCommon.storage_session_state, result.session_state);
-
-                                this.runTokenValidatation();
-                                observer.next(true);
-                            } else { // some went wrong, userdata sub does not match that from id_token
-                                this.oidcSecurityCommon.logWarning('authorizedCallback, User data sub does not match sub in id_token');
-                                this.oidcSecurityCommon.logDebug('authorizedCallback, token(s) validation failed, resetting');
-                                this.resetAuthorizationData(false);
-                                observer.next(false);
-                            }
-                            observer.complete();
-                        });
-                }
-            } else { // flow id_token
-                this.oidcSecurityCommon.logDebug('authorizedCallback id_token flow');
-                this.oidcSecurityCommon.logDebug(this.oidcSecurityCommon.retrieve(this.oidcSecurityCommon.storage_access_token));
-
-                // userData is set to the id_token decoded. No access_token.
-                this.oidcSecurityUserService.userData = decoded_id_token;
-                this.setUserData(this.oidcSecurityUserService.userData);
-
-                this.oidcSecurityCommon.store(this.oidcSecurityCommon.storage_session_state, result.session_state);
-
-                if (!isRenewProcess) {
-                    this.runTokenValidatation();
-                }
-
-                observer.next(true);
-                observer.complete();
-            }
-        });
-    }
-
-    logoff() {
-        // /connect/endsession?id_token_hint=...&post_logout_redirect_uri=https://myapp.com
-        this.oidcSecurityCommon.logDebug('BEGIN Authorize, no auth data');
-
-        if (this.authWellKnownEndpoints.end_session_endpoint) {
-            let authorizationEndsessionUrl = this.authWellKnownEndpoints.end_session_endpoint;
-
-            let id_token_hint = this.oidcSecurityCommon.retrieve(this.oidcSecurityCommon.storage_id_token);
-            let post_logout_redirect_uri = this.authConfiguration.post_logout_redirect_uri;
-
-            let url =
-                authorizationEndsessionUrl + '?' +
-                'id_token_hint=' + encodeURI(id_token_hint) + '&' +
-                'post_logout_redirect_uri=' + encodeURI(post_logout_redirect_uri);
-
-            this.resetAuthorizationData(false);
-
-            if (this.authConfiguration.start_checksession && this.checkSessionChanged) {
-                this.oidcSecurityCommon.logDebug('only local login cleaned up, server session has changed');
-            } else {
-                window.location.href = url;
-            }
-        } else {
-            this.resetAuthorizationData(false);
-            this.oidcSecurityCommon.logDebug('only local login cleaned up, no end_session_endpoint');
-        }
-    }
-
-    private successful_validation() {
-        this.oidcSecurityCommon.store(this.oidcSecurityCommon.storage_auth_nonce, '');
-
-        if (this.authConfiguration.auto_clean_state_after_authentication) {
-            this.oidcSecurityCommon.store(this.oidcSecurityCommon.storage_auth_state_control, '');
-        }
-        this.oidcSecurityCommon.logDebug('AuthorizedCallback token(s) validated, continue');
-    }
-
-    private refreshSession() {
-        this.oidcSecurityCommon.logDebug('BEGIN refresh session Authorize');
-
-        let state = this.oidcSecurityCommon.retrieve(this.oidcSecurityCommon.storage_auth_state_control);
-        if (state === '') {
-            state = Date.now() + '' + Math.random();
-            this.oidcSecurityCommon.store(this.oidcSecurityCommon.storage_auth_state_control, state);
-        }
-
-        let nonce = 'N' + Math.random() + '' + Date.now();
-        this.oidcSecurityCommon.store(this.oidcSecurityCommon.storage_auth_nonce, nonce);
-        this.oidcSecurityCommon.logDebug('RefreshSession created. adding myautostate: ' + this.oidcSecurityCommon.retrieve(this.oidcSecurityCommon.storage_auth_state_control));
-
-        let url = this.createAuthorizeUrl(nonce, state, this.authWellKnownEndpoints.authorization_endpoint);
-
-        this.oidcSecurityCommon.store(this.oidcSecurityCommon.storage_silent_renew_running, 'running');
-        this.oidcSecuritySilentRenew.startRenew(url);
-    }
-
-    private setAuthorizationData(access_token: any, id_token: any) {
-        if (this.oidcSecurityCommon.retrieve(this.oidcSecurityCommon.storage_access_token) !== '') {
-            this.oidcSecurityCommon.store(this.oidcSecurityCommon.storage_access_token, '');
-        }
-
-        this.oidcSecurityCommon.logDebug(access_token);
-        this.oidcSecurityCommon.logDebug(id_token);
-        this.oidcSecurityCommon.logDebug('storing to storage, getting the roles');
-        this.oidcSecurityCommon.store(this.oidcSecurityCommon.storage_access_token, access_token);
-        this.oidcSecurityCommon.store(this.oidcSecurityCommon.storage_id_token, id_token);
-        this.setIsAuthorized(true);
-        this.oidcSecurityCommon.store(this.oidcSecurityCommon.storage_is_authorized, true);
-    }
-
-    private createAuthorizeUrl(nonce: string, state: string, authorization_endpoint: string): string {
-
-        let urlParts = authorization_endpoint.split('?');
-        let authorizationUrl = urlParts[0];
-        let params = new URLSearchParams(urlParts[1]);
-        params.set('client_id', this.authConfiguration.client_id);
-        params.set('redirect_uri', this.authConfiguration.redirect_url);
-        params.set('response_type', this.authConfiguration.response_type);
-        params.set('scope', this.authConfiguration.scope);
-        params.set('nonce', nonce);
-        params.set('state', state);
-
-        let customParams = Object.assign({}, this.oidcSecurityCommon.retrieve(this.oidcSecurityCommon.storage_custom_request_params));
-
-        Object.keys(customParams).forEach(key => {
-            params.set(key, customParams[key]);
-        });
-
-        return `${authorizationUrl}?${params}`;
-    }
-
-    private resetAuthorizationData(isRenewProcess: boolean) {
-        if (!isRenewProcess) {
-            this.setIsAuthorized(false);
-            this.oidcSecurityCommon.resetStorageData(isRenewProcess);
-            this.checkSessionChanged = false;
-        }
-    }
-
-    handleError(error: any) {
-        this.oidcSecurityCommon.logError(error);
-        if (error.status == 403) {
-            this.router.navigate([this.authConfiguration.forbidden_route]);
-        } else if (error.status == 401) {
-            let silentRenew = this.oidcSecurityCommon.retrieve(this.oidcSecurityCommon.storage_silent_renew_running);
-            this.resetAuthorizationData(silentRenew);
-            this.router.navigate([this.authConfiguration.unauthorized_route]);
-        }
-    }
-
-    private onCheckSessionChanged() {
-        this.oidcSecurityCommon.logDebug('onCheckSessionChanged');
-        this.checkSessionChanged = true;
-    }
-
-    private onWellKnownEndpointsLoaded() {
-        this.oidcSecurityCommon.logDebug('onWellKnownEndpointsLoaded');
-        this.authWellKnownEndpointsLoaded = true;
-    }
-
-    private runGetSigningKeys() {
-        this.getSigningKeys()
-            .subscribe(
-            jwtKeys => this.jwtKeys = jwtKeys,
-            error => this.errorMessage = <any>error);
-    }
-
-    private getSigningKeys(): Observable<JwtKeys> {
-        this.oidcSecurityCommon.logDebug('jwks_uri: ' + this.authWellKnownEndpoints.jwks_uri);
-        return this.http.get(this.authWellKnownEndpoints.jwks_uri)
-            .map(this.extractData)
-            .catch(this.handleErrorGetSigningKeys);
-    }
-
-    private extractData(res: Response) {
-        let body = res.json();
-        return body;
-    }
-
-    private handleErrorGetSigningKeys(error: Response | any) {
-        let errMsg: string;
-        if (error instanceof Response) {
-            const body = error.json() || {};
-            const err = body.error || JSON.stringify(body);
-            errMsg = `${error.status} - ${error.statusText || ''} ${err}`;
-        } else {
-            errMsg = error.message ? error.message : error.toString();
-        }
-        console.error(errMsg);
-        return Observable.throw(errMsg);
-    }
-
-    private runTokenValidatation() {
-        let source = Observable.timer(3000, 3000)
-            .timeInterval()
-            .pluck('interval')
-            .take(10000);
-
-        let subscription = source.subscribe(() => {
-            if (this._isAuthorizedValue) {
-                if (this.oidcSecurityValidation.isTokenExpired(this.oidcSecurityCommon.retrieve(this.oidcSecurityCommon.storage_id_token))) {
-                    this.oidcSecurityCommon.logDebug('IsAuthorized: id_token isTokenExpired, start silent renew if active');
-
-                    if (this.authConfiguration.silent_renew) {
-                        this.refreshSession();
-                    } else {
-                        this.resetAuthorizationData(false);
-                    }
-                }
-            }
-        },
-            (err: any) => {
-                this.oidcSecurityCommon.logError('Error: ' + err);
-            },
-            () => {
-                this.oidcSecurityCommon.logDebug('Completed');
-            });
-    }
+import { PLATFORM_ID, Inject } from '@angular/core';
+import { isPlatformBrowser, isPlatformServer } from '@angular/common';
+import { Injectable, EventEmitter, Output } from '@angular/core';
+import { Http, Response, URLSearchParams } from '@angular/http';
+import 'rxjs/add/operator/map';
+import 'rxjs/add/operator/catch';
+import { Observable } from 'rxjs/Rx';
+import { BehaviorSubject } from 'rxjs/BehaviorSubject';
+import { Router } from '@angular/router';
+import { AuthConfiguration, OpenIDImplicitFlowConfiguration } from '../modules/auth.configuration';
+import { OidcSecurityValidation } from './oidc.security.validation';
+import { OidcSecurityCheckSession } from './oidc.security.check-session';
+import { OidcSecuritySilentRenew } from './oidc.security.silent-renew';
+import { OidcSecurityUserService } from './oidc.security.user-service';
+import { OidcSecurityCommon } from './oidc.security.common';
+import { AuthWellKnownEndpoints } from './auth.well-known-endpoints';
+
+import { JwtKeys } from './jwtkeys';
+
+@Injectable()
+export class OidcSecurityService {
+
+    @Output() onModuleSetup: EventEmitter<any> = new EventEmitter<any>(true);
+
+    checkSessionChanged: boolean;
+    moduleSetup = false;
+    private _isAuthorized = new BehaviorSubject<boolean>(false);
+    private _isAuthorizedValue: boolean;
+
+    private _userData = new BehaviorSubject<any>('');
+    private _userDataValue: boolean;
+
+    private oidcSecurityValidation: OidcSecurityValidation;
+    private errorMessage: string;
+    private jwtKeys: JwtKeys;
+    private authWellKnownEndpointsLoaded = false;
+
+    constructor(
+        @Inject(PLATFORM_ID) private platformId: Object,
+        private http: Http,
+        private authConfiguration: AuthConfiguration,
+        private router: Router,
+        private oidcSecurityCheckSession: OidcSecurityCheckSession,
+        private oidcSecuritySilentRenew: OidcSecuritySilentRenew,
+        private oidcSecurityUserService: OidcSecurityUserService,
+        private oidcSecurityCommon: OidcSecurityCommon,
+        private authWellKnownEndpoints: AuthWellKnownEndpoints
+    ) {
+    }
+
+    setupModule(openIDImplicitFlowConfiguration: OpenIDImplicitFlowConfiguration): void {
+
+        this.authConfiguration.init(openIDImplicitFlowConfiguration);
+        this.oidcSecurityValidation = new OidcSecurityValidation(this.oidcSecurityCommon);
+
+        this.oidcSecurityCheckSession.onCheckSessionChanged.subscribe(() => { this.onCheckSessionChanged(); });
+        this.authWellKnownEndpoints.onWellKnownEndpointsLoaded.subscribe(() => { this.onWellKnownEndpointsLoaded(); });
+
+        this.oidcSecurityCommon.setupModule();
+
+        if (this.oidcSecurityCommon.retrieve(this.oidcSecurityCommon.storage_user_data) !== '') {
+            this.setUserData(this.oidcSecurityCommon.retrieve(this.oidcSecurityCommon.storage_user_data));
+        }
+
+        if (this.oidcSecurityCommon.retrieve(this.oidcSecurityCommon.storage_is_authorized) !== '') {
+            this.setIsAuthorized(this.oidcSecurityCommon.retrieve(this.oidcSecurityCommon.storage_is_authorized));
+        }
+
+        this.oidcSecurityCommon.logDebug('STS server: ' + this.authConfiguration.stsServer);
+
+        if (isPlatformBrowser(this.platformId)) {
+            // Client only code.
+            this.authWellKnownEndpoints.setupModule();
+
+            if (this.authConfiguration.silent_renew) {
+                this.oidcSecuritySilentRenew.initRenew();
+            }
+
+            if (this.authConfiguration.start_checksession) {
+                this.oidcSecurityCheckSession.init().subscribe(() => {
+                    this.oidcSecurityCheckSession.pollServerSession(this.authConfiguration.client_id);
+                });
+            }
+        }
+
+        this.moduleSetup = true;
+        this.onModuleSetup.emit();
+    }
+
+    getUserData(): Observable<any> {
+        return this._userData.asObservable();
+    }
+
+    private setUserData(userData: any): void {
+        this.oidcSecurityCommon.store(this.oidcSecurityCommon.storage_user_data, userData);
+        this._userData.next(userData);
+    }
+
+    getIsAuthorized(): Observable<boolean> {
+        return this._isAuthorized.asObservable();
+    }
+
+    private setIsAuthorized(isAuthorized: boolean): void {
+        this._isAuthorizedValue = isAuthorized;
+        this._isAuthorized.next(isAuthorized);
+    }
+
+    getToken(): any {
+        if (!this._isAuthorizedValue) {
+            return '';
+        }
+
+        let token = this.oidcSecurityCommon.getAccessToken();
+        return decodeURIComponent(token);
+    }
+
+    getIdToken(): any {
+        if (!this._isAuthorizedValue) {
+            return '';
+        }
+
+        let token = this.oidcSecurityCommon.getIdToken();
+        return decodeURIComponent(token);
+    }
+
+    getPayloadFromIdToken(encode = false): any {
+        const token = this.getIdToken();
+        return this.oidcSecurityValidation.getPayloadFromToken(token, encode);
+    }
+
+    setState(state: string): void {
+        this.oidcSecurityCommon.store(this.oidcSecurityCommon.storage_auth_state_control, state);
+    }
+
+    getState(): string {
+        return this.oidcSecurityCommon.retrieve(this.oidcSecurityCommon.storage_auth_state_control);
+    }
+
+    setCustomRequestParameters(params: { [key: string]: string | number | boolean }) {
+        this.oidcSecurityCommon.store(this.oidcSecurityCommon.storage_custom_request_params, params);
+    }
+
+    authorize() {
+
+        let data = this.oidcSecurityCommon.retrieve(this.oidcSecurityCommon.storage_well_known_endpoints);
+        if (data && data !== '') {
+            this.authWellKnownEndpointsLoaded = true;
+        }
+
+        if (!this.authWellKnownEndpointsLoaded) {
+            this.oidcSecurityCommon.logError('Well known endpoints must be loaded before user can login!')
+            return;
+        }
+
+        if (!this.oidcSecurityValidation.config_validate_response_type(this.authConfiguration.response_type)) {
+            // invalid response_type
+            return;
+        }
+
+        this.resetAuthorizationData(false);
+
+        this.oidcSecurityCommon.logDebug('BEGIN Authorize, no auth data');
+
+        let state = this.oidcSecurityCommon.retrieve(this.oidcSecurityCommon.storage_auth_state_control);
+        if (state === '') {
+            state = Date.now() + '' + Math.random();
+            this.oidcSecurityCommon.store(this.oidcSecurityCommon.storage_auth_state_control, state);
+        }
+
+        let nonce = 'N' + Math.random() + '' + Date.now();
+        this.oidcSecurityCommon.store(this.oidcSecurityCommon.storage_auth_nonce, nonce);
+        this.oidcSecurityCommon.logDebug('AuthorizedController created. local state: ' + this.oidcSecurityCommon.retrieve(this.oidcSecurityCommon.storage_auth_state_control));
+
+        let url = this.createAuthorizeUrl(nonce, state, this.authWellKnownEndpoints.authorization_endpoint);
+        window.location.href = url;
+    }
+
+    authorizedCallback(hash?: string) {
+        let silentRenew = this.oidcSecurityCommon.retrieve(this.oidcSecurityCommon.storage_silent_renew_running);
+        let isRenewProcess = (silentRenew === 'running');
+
+        this.oidcSecurityCommon.logDebug('BEGIN authorizedCallback, no auth data');
+        this.resetAuthorizationData(isRenewProcess);
+
+        hash = hash || window.location.hash.substr(1);
+
+        let result: any = hash.split('&').reduce(function (result: any, item: string) {
+            let parts = item.split('=');
+            result[parts[0]] = parts[1];
+            return result;
+        }, {});
+        this.oidcSecurityCommon.store(this.oidcSecurityCommon.storage_auth_result, result);
+
+        this.oidcSecurityCommon.logDebug(result);
+        this.oidcSecurityCommon.logDebug('authorizedCallback created, begin token validation');
+
+        let access_token = '';
+        let id_token = '';
+        let authResponseIsValid = false;
+        let decoded_id_token: any;
+
+        this.getSigningKeys()
+            .subscribe(jwtKeys => {
+                this.jwtKeys = jwtKeys;
+
+                if (!result.error) {
+
+                    // validate state
+                    if (this.oidcSecurityValidation.validateStateFromHashCallback(result.state, this.oidcSecurityCommon.retrieve(this.oidcSecurityCommon.storage_auth_state_control))) {
+                        if (this.authConfiguration.response_type === 'id_token token') {
+                            access_token = result.access_token;
+                        }
+                        id_token = result.id_token;
+
+                        let headerDecoded;
+                        decoded_id_token = this.oidcSecurityValidation.getPayloadFromToken(id_token, false);
+                        headerDecoded = this.oidcSecurityValidation.getHeaderFromToken(id_token, false);
+
+                        // validate jwt signature
+                        if (this.oidcSecurityValidation.validate_signature_id_token(id_token, this.jwtKeys)) {
+                            // validate nonce
+                            if (this.oidcSecurityValidation.validate_id_token_nonce(decoded_id_token, this.oidcSecurityCommon.retrieve(this.oidcSecurityCommon.storage_auth_nonce))) {
+                                // validate required fields id_token
+                                if (this.oidcSecurityValidation.validate_required_id_token(decoded_id_token)) {
+                                    // validate max offset from the id_token issue to now
+                                    if (this.oidcSecurityValidation.validate_id_token_iat_max_offset(decoded_id_token, this.authConfiguration.max_id_token_iat_offset_allowed_in_seconds)) {
+                                        // validate iss
+                                        if (this.oidcSecurityValidation.validate_id_token_iss(decoded_id_token, this.authWellKnownEndpoints.issuer)) {
+                                            // validate aud
+                                            if (this.oidcSecurityValidation.validate_id_token_aud(decoded_id_token, this.authConfiguration.client_id)) {
+                                                // validate_id_token_exp_not_expired
+                                                if (this.oidcSecurityValidation.validate_id_token_exp_not_expired(decoded_id_token)) {
+                                                    // flow id_token token
+                                                    if (this.authConfiguration.response_type === 'id_token token') {
+                                                        // valiadate at_hash and access_token
+                                                        if (this.oidcSecurityValidation.validate_id_token_at_hash(access_token, decoded_id_token.at_hash) || !access_token) {
+                                                            authResponseIsValid = true;
+                                                            this.successful_validation();
+                                                        } else {
+                                                            this.oidcSecurityCommon.logWarning('authorizedCallback incorrect at_hash');
+                                                        }
+                                                    } else {
+                                                        authResponseIsValid = true;
+                                                        this.successful_validation();
+                                                    }
+                                                } else {
+                                                    this.oidcSecurityCommon.logWarning('authorizedCallback token expired');
+                                                }
+                                            } else {
+                                                this.oidcSecurityCommon.logWarning('authorizedCallback incorrect aud');
+                                            }
+                                        } else {
+                                            this.oidcSecurityCommon.logWarning('authorizedCallback incorrect iss does not match authWellKnownEndpoints issuer');
+                                        }
+                                    } else {
+                                        this.oidcSecurityCommon.logWarning('authorizedCallback Validation, iat rejected id_token was issued too far away from the current time');
+                                    }
+                                } else {
+                                    this.oidcSecurityCommon.logDebug('authorizedCallback Validation, one of the REQUIRED properties missing from id_token');
+                                }
+                            } else {
+                                this.oidcSecurityCommon.logWarning('authorizedCallback incorrect nonce');
+                            }
+                        } else {
+                            this.oidcSecurityCommon.logDebug('authorizedCallback Signature validation failed id_token');
+                        }
+                    } else {
+                        this.oidcSecurityCommon.logWarning('authorizedCallback incorrect state');
+                    }
+                }
+
+                this.oidcSecurityCommon.store(this.oidcSecurityCommon.storage_silent_renew_running, '');
+
+                if (authResponseIsValid) {
+                    this.setAuthorizationData(access_token, id_token);
+                    if (this.authConfiguration.auto_userinfo) {
+                        this.getUserinfo(isRenewProcess, result, id_token, decoded_id_token).subscribe((response) => {
+                            if (response) {
+                                this.router.navigate([this.authConfiguration.startup_route]);
+                            } else {
+                                this.router.navigate([this.authConfiguration.unauthorized_route]);
+                            }
+                        });
+                    } else {
+                        this.router.navigate([this.authConfiguration.startup_route]);
+                    }
+                } else { // some went wrong
+                    this.oidcSecurityCommon.logDebug('authorizedCallback, token(s) validation failed, resetting');
+                    this.resetAuthorizationData(false);
+                    this.router.navigate([this.authConfiguration.unauthorized_route]);
+                }
+            });
+    }
+
+    getUserinfo(isRenewProcess = false, result?: any, id_token?: any, decoded_id_token?: any): Observable<boolean> {
+        result = result ? result : this.oidcSecurityCommon.retrieve(this.oidcSecurityCommon.storage_auth_result);
+        id_token = id_token ? id_token : this.oidcSecurityCommon.retrieve(this.oidcSecurityCommon.storage_id_token);
+        decoded_id_token = decoded_id_token ? decoded_id_token : this.oidcSecurityValidation.getPayloadFromToken(id_token, false);
+
+        return new Observable<boolean>(observer => {
+            // flow id_token token
+            if (this.authConfiguration.response_type === 'id_token token') {
+                if (isRenewProcess) {
+                    this.oidcSecurityCommon.store(this.oidcSecurityCommon.storage_session_state, result.session_state);
+                    observer.next(true);
+                    observer.complete();
+                } else {
+                    this.oidcSecurityUserService.initUserData()
+                        .subscribe(() => {
+                            this.oidcSecurityCommon.logDebug('authorizedCallback id_token token flow');
+                            if (this.oidcSecurityValidation.validate_userdata_sub_id_token(decoded_id_token.sub, this.oidcSecurityUserService.userData.sub)) {
+                                this.setUserData(this.oidcSecurityUserService.userData);
+                                this.oidcSecurityCommon.logDebug(this.oidcSecurityCommon.retrieve(this.oidcSecurityCommon.storage_access_token));
+                                this.oidcSecurityCommon.logDebug(this.oidcSecurityUserService.userData);
+
+                                this.oidcSecurityCommon.store(this.oidcSecurityCommon.storage_session_state, result.session_state);
+
+                                this.runTokenValidatation();
+                                observer.next(true);
+                            } else { // some went wrong, userdata sub does not match that from id_token
+                                this.oidcSecurityCommon.logWarning('authorizedCallback, User data sub does not match sub in id_token');
+                                this.oidcSecurityCommon.logDebug('authorizedCallback, token(s) validation failed, resetting');
+                                this.resetAuthorizationData(false);
+                                observer.next(false);
+                            }
+                            observer.complete();
+                        });
+                }
+            } else { // flow id_token
+                this.oidcSecurityCommon.logDebug('authorizedCallback id_token flow');
+                this.oidcSecurityCommon.logDebug(this.oidcSecurityCommon.retrieve(this.oidcSecurityCommon.storage_access_token));
+
+                // userData is set to the id_token decoded. No access_token.
+                this.oidcSecurityUserService.userData = decoded_id_token;
+                this.setUserData(this.oidcSecurityUserService.userData);
+
+                this.oidcSecurityCommon.store(this.oidcSecurityCommon.storage_session_state, result.session_state);
+
+                if (!isRenewProcess) {
+                    this.runTokenValidatation();
+                }
+
+                observer.next(true);
+                observer.complete();
+            }
+        });
+    }
+
+    logoff() {
+        // /connect/endsession?id_token_hint=...&post_logout_redirect_uri=https://myapp.com
+        this.oidcSecurityCommon.logDebug('BEGIN Authorize, no auth data');
+
+        if (this.authWellKnownEndpoints.end_session_endpoint) {
+            let authorizationEndsessionUrl = this.authWellKnownEndpoints.end_session_endpoint;
+
+            let id_token_hint = this.oidcSecurityCommon.retrieve(this.oidcSecurityCommon.storage_id_token);
+            let post_logout_redirect_uri = this.authConfiguration.post_logout_redirect_uri;
+
+            let url =
+                authorizationEndsessionUrl + '?' +
+                'id_token_hint=' + encodeURI(id_token_hint) + '&' +
+                'post_logout_redirect_uri=' + encodeURI(post_logout_redirect_uri);
+
+            this.resetAuthorizationData(false);
+
+            if (this.authConfiguration.start_checksession && this.checkSessionChanged) {
+                this.oidcSecurityCommon.logDebug('only local login cleaned up, server session has changed');
+            } else {
+                window.location.href = url;
+            }
+        } else {
+            this.resetAuthorizationData(false);
+            this.oidcSecurityCommon.logDebug('only local login cleaned up, no end_session_endpoint');
+        }
+    }
+
+    private successful_validation() {
+        this.oidcSecurityCommon.store(this.oidcSecurityCommon.storage_auth_nonce, '');
+
+        if (this.authConfiguration.auto_clean_state_after_authentication) {
+            this.oidcSecurityCommon.store(this.oidcSecurityCommon.storage_auth_state_control, '');
+        }
+        this.oidcSecurityCommon.logDebug('AuthorizedCallback token(s) validated, continue');
+    }
+
+    private refreshSession() {
+        this.oidcSecurityCommon.logDebug('BEGIN refresh session Authorize');
+
+        let state = this.oidcSecurityCommon.retrieve(this.oidcSecurityCommon.storage_auth_state_control);
+        if (state === '') {
+            state = Date.now() + '' + Math.random();
+            this.oidcSecurityCommon.store(this.oidcSecurityCommon.storage_auth_state_control, state);
+        }
+
+        let nonce = 'N' + Math.random() + '' + Date.now();
+        this.oidcSecurityCommon.store(this.oidcSecurityCommon.storage_auth_nonce, nonce);
+        this.oidcSecurityCommon.logDebug('RefreshSession created. adding myautostate: ' + this.oidcSecurityCommon.retrieve(this.oidcSecurityCommon.storage_auth_state_control));
+
+        let url = this.createAuthorizeUrl(nonce, state, this.authWellKnownEndpoints.authorization_endpoint);
+
+        this.oidcSecurityCommon.store(this.oidcSecurityCommon.storage_silent_renew_running, 'running');
+        this.oidcSecuritySilentRenew.startRenew(url);
+    }
+
+    private setAuthorizationData(access_token: any, id_token: any) {
+        if (this.oidcSecurityCommon.retrieve(this.oidcSecurityCommon.storage_access_token) !== '') {
+            this.oidcSecurityCommon.store(this.oidcSecurityCommon.storage_access_token, '');
+        }
+
+        this.oidcSecurityCommon.logDebug(access_token);
+        this.oidcSecurityCommon.logDebug(id_token);
+        this.oidcSecurityCommon.logDebug('storing to storage, getting the roles');
+        this.oidcSecurityCommon.store(this.oidcSecurityCommon.storage_access_token, access_token);
+        this.oidcSecurityCommon.store(this.oidcSecurityCommon.storage_id_token, id_token);
+        this.setIsAuthorized(true);
+        this.oidcSecurityCommon.store(this.oidcSecurityCommon.storage_is_authorized, true);
+    }
+
+    private createAuthorizeUrl(nonce: string, state: string, authorization_endpoint: string): string {
+
+        let urlParts = authorization_endpoint.split('?');
+        let authorizationUrl = urlParts[0];
+        let params = new URLSearchParams(urlParts[1]);
+        params.set('client_id', this.authConfiguration.client_id);
+        params.set('redirect_uri', this.authConfiguration.redirect_url);
+        params.set('response_type', this.authConfiguration.response_type);
+        params.set('scope', this.authConfiguration.scope);
+        params.set('nonce', nonce);
+        params.set('state', state);
+
+        let customParams = Object.assign({}, this.oidcSecurityCommon.retrieve(this.oidcSecurityCommon.storage_custom_request_params));
+
+        Object.keys(customParams).forEach(key => {
+            params.set(key, customParams[key]);
+        });
+
+        return `${authorizationUrl}?${params}`;
+    }
+
+    private resetAuthorizationData(isRenewProcess: boolean) {
+        if (!isRenewProcess) {
+            this.setIsAuthorized(false);
+            this.oidcSecurityCommon.resetStorageData(isRenewProcess);
+            this.checkSessionChanged = false;
+        }
+    }
+
+    handleError(error: any) {
+        this.oidcSecurityCommon.logError(error);
+        if (error.status == 403) {
+            this.router.navigate([this.authConfiguration.forbidden_route]);
+        } else if (error.status == 401) {
+            let silentRenew = this.oidcSecurityCommon.retrieve(this.oidcSecurityCommon.storage_silent_renew_running);
+            this.resetAuthorizationData(silentRenew);
+            this.router.navigate([this.authConfiguration.unauthorized_route]);
+        }
+    }
+
+    private onCheckSessionChanged() {
+        this.oidcSecurityCommon.logDebug('onCheckSessionChanged');
+        this.checkSessionChanged = true;
+    }
+
+    private onWellKnownEndpointsLoaded() {
+        this.oidcSecurityCommon.logDebug('onWellKnownEndpointsLoaded');
+        this.authWellKnownEndpointsLoaded = true;
+    }
+
+    private runGetSigningKeys() {
+        this.getSigningKeys()
+            .subscribe(
+            jwtKeys => this.jwtKeys = jwtKeys,
+            error => this.errorMessage = <any>error);
+    }
+
+    private getSigningKeys(): Observable<JwtKeys> {
+        this.oidcSecurityCommon.logDebug('jwks_uri: ' + this.authWellKnownEndpoints.jwks_uri);
+        return this.http.get(this.authWellKnownEndpoints.jwks_uri)
+            .map(this.extractData)
+            .catch(this.handleErrorGetSigningKeys);
+    }
+
+    private extractData(res: Response) {
+        let body = res.json();
+        return body;
+    }
+
+    private handleErrorGetSigningKeys(error: Response | any) {
+        let errMsg: string;
+        if (error instanceof Response) {
+            const body = error.json() || {};
+            const err = body.error || JSON.stringify(body);
+            errMsg = `${error.status} - ${error.statusText || ''} ${err}`;
+        } else {
+            errMsg = error.message ? error.message : error.toString();
+        }
+        console.error(errMsg);
+        return Observable.throw(errMsg);
+    }
+
+    private runTokenValidatation() {
+        let source = Observable.timer(3000, 3000)
+            .timeInterval()
+            .pluck('interval')
+            .take(10000);
+
+        let subscription = source.subscribe(() => {
+            if (this._isAuthorizedValue) {
+                if (this.oidcSecurityValidation.isTokenExpired(this.oidcSecurityCommon.retrieve(this.oidcSecurityCommon.storage_id_token))) {
+                    this.oidcSecurityCommon.logDebug('IsAuthorized: id_token isTokenExpired, start silent renew if active');
+
+                    if (this.authConfiguration.silent_renew) {
+                        this.refreshSession();
+                    } else {
+                        this.resetAuthorizationData(false);
+                    }
+                }
+            }
+        },
+            (err: any) => {
+                this.oidcSecurityCommon.logError('Error: ' + err);
+            },
+            () => {
+                this.oidcSecurityCommon.logDebug('Completed');
+            });
+    }
 }