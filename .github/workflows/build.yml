name: angular-auth-oidc-client-build

on:
  push:
    branches:
      - main
  pull_request:
    types: [opened, synchronize, reopened, closed]
    branches:
      - main
<<<<<<< HEAD
      - releaseV12-WIP
=======
>>>>>>> a9325e20

jobs:
  build_job:
    if: github.event_name == 'push' || (github.event_name == 'pull_request' && github.event.action != 'closed')
    runs-on: ubuntu-latest
    name: Build Job
    steps:
      - uses: actions/checkout@v2
        with:
          submodules: true

      - name: Setup Node.js 12
        uses: actions/setup-node@v1
        with:
          node-version: 12

      - name: Installing Dependencies
        run: sudo npm install

      - name: Linting Frontend
        run: sudo npm run lint-lib

      - name: Testing Frontend
        run: sudo npm run test-lib-ci

      - name: Coveralls
        uses: coverallsapp/github-action@master
        with:
          github-token: ${{ secrets.GITHUB_TOKEN }}
          path-to-lcov: './coverage/angular-auth-oidc-client/lcov.info'

      - name: Coveralls Finished
        uses: coverallsapp/github-action@master
        with:
          github-token: ${{ secrets.github_token }}
          parallel-finished: true

      - name: Building Frontend
        run: sudo npm run build-lib-prod

      - name: Create new Angular Project and install lib in it, test it and build it
        run: |
          cd ..
          echo '=== Current Directory ==='
          ls
<<<<<<< HEAD
          sudo npm install -g @angular/cli
=======
          sudo npm install -g @angular/cli@11.2.13
>>>>>>> a9325e20
          echo 'Creating new angular project'
          sudo ng new testProject --skip-git
          cd testProject
          echo '=== Current Directory ==='
          ls
          sudo npm install ../angular-auth-oidc-client/dist/angular-auth-oidc-client
          npm test -- --watch=false --browsers=ChromeHeadless
          sudo npm run build -- --prod

      - name: Create new Angular Project and use the schematics to add a module
        run: |
          cd ..
          echo '=== Current Directory ==='
          ls
<<<<<<< HEAD
          sudo npm install -g @angular/cli
=======
          sudo npm install -g @angular/cli@11.2.13
>>>>>>> a9325e20
          echo 'Creating new angular project'
          sudo ng new testProjectSchematic --skip-git
          cd testProjectSchematic
          echo '=== Current Directory ==='
          ls
          sudo ng add ../angular-auth-oidc-client/dist/angular-auth-oidc-client --stsUrlOrTenantId "my-sts-url" --flowType "OIDC Code Flow PKCE using iframe silent renew"
          npm test -- --watch=false --browsers=ChromeHeadless
          sudo npm run build -- --prod
<|MERGE_RESOLUTION|>--- conflicted
+++ resolved
@@ -1,91 +1,79 @@
-name: angular-auth-oidc-client-build
-
-on:
-  push:
-    branches:
-      - main
-  pull_request:
-    types: [opened, synchronize, reopened, closed]
-    branches:
-      - main
-<<<<<<< HEAD
-      - releaseV12-WIP
-=======
->>>>>>> a9325e20
-
-jobs:
-  build_job:
-    if: github.event_name == 'push' || (github.event_name == 'pull_request' && github.event.action != 'closed')
-    runs-on: ubuntu-latest
-    name: Build Job
-    steps:
-      - uses: actions/checkout@v2
-        with:
-          submodules: true
-
-      - name: Setup Node.js 12
-        uses: actions/setup-node@v1
-        with:
-          node-version: 12
-
-      - name: Installing Dependencies
-        run: sudo npm install
-
-      - name: Linting Frontend
-        run: sudo npm run lint-lib
-
-      - name: Testing Frontend
-        run: sudo npm run test-lib-ci
-
-      - name: Coveralls
-        uses: coverallsapp/github-action@master
-        with:
-          github-token: ${{ secrets.GITHUB_TOKEN }}
-          path-to-lcov: './coverage/angular-auth-oidc-client/lcov.info'
-
-      - name: Coveralls Finished
-        uses: coverallsapp/github-action@master
-        with:
-          github-token: ${{ secrets.github_token }}
-          parallel-finished: true
-
-      - name: Building Frontend
-        run: sudo npm run build-lib-prod
-
-      - name: Create new Angular Project and install lib in it, test it and build it
-        run: |
-          cd ..
-          echo '=== Current Directory ==='
-          ls
-<<<<<<< HEAD
-          sudo npm install -g @angular/cli
-=======
-          sudo npm install -g @angular/cli@11.2.13
->>>>>>> a9325e20
-          echo 'Creating new angular project'
-          sudo ng new testProject --skip-git
-          cd testProject
-          echo '=== Current Directory ==='
-          ls
-          sudo npm install ../angular-auth-oidc-client/dist/angular-auth-oidc-client
-          npm test -- --watch=false --browsers=ChromeHeadless
-          sudo npm run build -- --prod
-
-      - name: Create new Angular Project and use the schematics to add a module
-        run: |
-          cd ..
-          echo '=== Current Directory ==='
-          ls
-<<<<<<< HEAD
-          sudo npm install -g @angular/cli
-=======
-          sudo npm install -g @angular/cli@11.2.13
->>>>>>> a9325e20
-          echo 'Creating new angular project'
-          sudo ng new testProjectSchematic --skip-git
-          cd testProjectSchematic
-          echo '=== Current Directory ==='
-          ls
-          sudo ng add ../angular-auth-oidc-client/dist/angular-auth-oidc-client --stsUrlOrTenantId "my-sts-url" --flowType "OIDC Code Flow PKCE using iframe silent renew"
-          npm test -- --watch=false --browsers=ChromeHeadless
-          sudo npm run build -- --prod
+name: angular-auth-oidc-client-build
+
+on:
+  push:
+    branches:
+      - main
+  pull_request:
+    types: [opened, synchronize, reopened, closed]
+    branches:
+      - main
+
+jobs:
+  build_job:
+    if: github.event_name == 'push' || (github.event_name == 'pull_request' && github.event.action != 'closed')
+    runs-on: ubuntu-latest
+    name: Build Job
+    steps:
+      - uses: actions/checkout@v2
+        with:
+          submodules: true
+
+      - name: Setup Node.js 12
+        uses: actions/setup-node@v1
+        with:
+          node-version: 12
+
+      - name: Installing Dependencies
+        run: sudo npm install
+
+      - name: Linting Frontend
+        run: sudo npm run lint-lib
+
+      - name: Testing Frontend
+        run: sudo npm run test-lib-ci
+
+      - name: Coveralls
+        uses: coverallsapp/github-action@master
+        with:
+          github-token: ${{ secrets.GITHUB_TOKEN }}
+          path-to-lcov: './coverage/angular-auth-oidc-client/lcov.info'
+
+      - name: Coveralls Finished
+        uses: coverallsapp/github-action@master
+        with:
+          github-token: ${{ secrets.github_token }}
+          parallel-finished: true
+
+      - name: Building Frontend
+        run: sudo npm run build-lib-prod
+
+      - name: Create new Angular Project and install lib in it, test it and build it
+        run: |
+          cd ..
+          echo '=== Current Directory ==='
+          ls
+          sudo npm install -g @angular/cli@11.2.13
+          echo 'Creating new angular project'
+          sudo ng new testProject --skip-git
+          cd testProject
+          echo '=== Current Directory ==='
+          ls
+          sudo npm install ../angular-auth-oidc-client/dist/angular-auth-oidc-client
+          npm test -- --watch=false --browsers=ChromeHeadless
+          sudo npm run build -- --prod
+
+      - name: Create new Angular Project and use the schematics to add a module
+        run: |
+          cd ..
+          echo '=== Current Directory ==='
+          ls
+          sudo npm install -g @angular/cli@11.2.13
+          echo 'Creating new angular project'
+          sudo ng new testProjectSchematic --skip-git
+          cd testProjectSchematic
+          echo '=== Current Directory ==='
+          ls
+          sudo ng add ../angular-auth-oidc-client/dist/angular-auth-oidc-client --stsUrlOrTenantId "my-sts-url" --flowType "OIDC Code Flow PKCE using iframe silent renew"
+          npm test -- --watch=false --browsers=ChromeHeadless
+          sudo npm run build -- --prod