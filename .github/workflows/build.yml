--- conflicted
+++ resolved
@@ -1,228 +1,225 @@
-name: Build, Lint & Test Lib
-
-on:
-  push:
-    branches:
-      - main
-  pull_request:
-    types: [opened, synchronize, reopened, closed]
-    branches:
-      - main
-
-jobs:
-  build_job:
-    if: github.event_name == 'push' || (github.event_name == 'pull_request' && github.event.action != 'closed')
-    runs-on: ubuntu-latest
-    name: Built, Lint and Test Library
-    steps:
-      - uses: actions/checkout@v2
-        with:
-          submodules: true
-
-      - name: Setup Node.js
-        uses: actions/setup-node@v2
-        with:
-          node-version: 16
-
-      - name: Installing Dependencies
-        run: npm ci
-
-      - name: Linting Frontend
-        run: npm run lint-lib
-
-      - name: Testing Frontend
-        run: npm run test-lib-ci
-
-      - name: Coveralls
-        uses: coverallsapp/github-action@master
-        with:
-          github-token: ${{ secrets.GITHUB_TOKEN }}
-          path-to-lcov: './coverage/angular-auth-oidc-client/lcov.info'
-
-      - name: Coveralls Finished
-        uses: coverallsapp/github-action@master
-        with:
-          github-token: ${{ secrets.github_token }}
-          parallel-finished: true
-
-      - name: Building Frontend
-        run: npm run build-lib-prod
-
-      - name: Copying essential additional files
-        run: npm run copy-files
-
-      - name: Show files
-        run: ls
-
-      - name: Upload Artefact
-        uses: actions/upload-artifact@v2
-        with:
-          name: angular_auth_oidc_client_artefact
-          path: dist/angular-auth-oidc-client
-
-  AngularLatestVersion:
-    needs: build_job
-    runs-on: ubuntu-latest
-    name: Angular latest
-    steps:
-      - name: Setup Node.js
-        uses: actions/setup-node@v2
-        with:
-          node-version: 16
-
-      - name: Download Artefact
-        uses: actions/download-artifact@v2
-        with:
-          name: angular_auth_oidc_client_artefact
-          path: angular-auth-oidc-client-artefact
-
-      - name: Install AngularCLI globally
-        run: sudo npm install -g @angular/cli
-
-      - name: Show ng Version
-        run: ng version
-
-      - name: Create Angular Project
-        run: sudo ng new angular-auth-oidc-client-test --skip-git
-
-      - name: Npm Install & Install Library from local artefact
-        run: |
-          sudo cp -R angular-auth-oidc-client-artefact angular-auth-oidc-client-test/
-          cd angular-auth-oidc-client-test
-          sudo npm install --unsafe-perm=true
-          sudo ng add ./angular-auth-oidc-client-artefact --authority-url-or-tenant-id "my-authority-url" --flow-type "OIDC Code Flow PKCE using refresh tokens" --use-local-package=true --skip-confirmation
-
-      - name: Test Angular Application
-        working-directory: ./angular-auth-oidc-client-test
-        run: npm test -- --watch=false --browsers=ChromeHeadless
-
-      - name: Build Angular Application
-        working-directory: ./angular-auth-oidc-client-test
-        run: sudo npm run build
-
-  AngularLatestVersionWithSchematics:
-    needs: build_job
-    runs-on: ubuntu-latest
-    name: Angular latest & Schematics Job
-    steps:
-      - name: Setup Node.js
-        uses: actions/setup-node@v2
-        with:
-          node-version: 16
-
-      - name: Download Artefact
-        uses: actions/download-artifact@v2
-        with:
-          name: angular_auth_oidc_client_artefact
-          path: angular-auth-oidc-client-artefact
-
-      - name: Install AngularCLI globally
-        run: sudo npm install -g @angular/cli
-
-      - name: Show ng Version
-        run: ng version
-
-      - name: Create Angular Project
-        run: sudo ng new angular-auth-oidc-client-test --skip-git
-
-      - name: Npm Install & Install Library from local artefact
-        run: |
-          sudo cp -R angular-auth-oidc-client-artefact angular-auth-oidc-client-test/
-          cd angular-auth-oidc-client-test
-          sudo npm install --unsafe-perm=true
-          sudo ng add ./angular-auth-oidc-client-artefact --authority-url-or-tenant-id "my-authority-url" --flow-type "OIDC Code Flow PKCE using refresh tokens" --use-local-package=true --skip-confirmation
-
-      - name: Test Angular Application
-        working-directory: ./angular-auth-oidc-client-test
-        run: npm test -- --watch=false --browsers=ChromeHeadless
-
-      - name: Build Angular Application
-        working-directory: ./angular-auth-oidc-client-test
-        run: sudo npm run build
-
-  AngularLatestVersionWithRxJs6:
-    needs: build_job
-    runs-on: ubuntu-latest
-    name: Angular latest & RxJs 6
-    steps:
-      - name: Setup Node.js
-        uses: actions/setup-node@v2
-        with:
-          node-version: 16
-
-      - name: Download Artefact
-        uses: actions/download-artifact@v2
-        with:
-          name: angular_auth_oidc_client_artefact
-          path: angular-auth-oidc-client-artefact
-
-      - name: Install AngularCLI globally
-        run: sudo npm install -g @angular/cli
-
-      - name: Show ng Version
-        run: ng version
-
-      - name: Create Angular Project
-        run: sudo ng new angular-auth-oidc-client-test --skip-git
-
-      - name: npm install RxJs 6
-        working-directory: ./angular-auth-oidc-client-test
-        run: sudo npm install rxjs@6.5.3
-
-      - name: Npm Install & Install Library from local artefact
-        run: |
-          sudo cp -R angular-auth-oidc-client-artefact angular-auth-oidc-client-test/
-          cd angular-auth-oidc-client-test
-          sudo npm install --unsafe-perm=true
-          sudo ng add ./angular-auth-oidc-client-artefact --authority-url-or-tenant-id "my-authority-url" --flow-type "OIDC Code Flow PKCE using refresh tokens" --use-local-package=true --skip-confirmation
-
-      - name: Test Angular Application
-        working-directory: ./angular-auth-oidc-client-test
-        run: npm test -- --watch=false --browsers=ChromeHeadless
-
-      - name: Build Angular Application
-        working-directory: ./angular-auth-oidc-client-test
-<<<<<<< HEAD
-=======
-        run: sudo npm run build
-
-  LibWithAngularV15:
-    needs: build_job
-    runs-on: ubuntu-latest
-    name: Angular V15
-    steps:
-      - name: Setup Node.js
-        uses: actions/setup-node@v2
-        with:
-          node-version: 16
-
-      - name: Download Artefact
-        uses: actions/download-artifact@v2
-        with:
-          name: angular_auth_oidc_client_artefact
-          path: angular-auth-oidc-client-artefact
-
-      - name: Install AngularCLI globally
-        run: sudo npm install -g @angular/cli@15
-
-      - name: Show ng Version
-        run: ng version
-
-      - name: Create Angular Project
-        run: sudo ng new angular-auth-oidc-client-test --skip-git
-
-      - name: Npm Install & Install Library from local artefact
-        run: |
-          sudo cp -R angular-auth-oidc-client-artefact angular-auth-oidc-client-test/
-          cd angular-auth-oidc-client-test
-          sudo npm install --unsafe-perm=true
-          sudo ng add ./angular-auth-oidc-client-artefact --authority-url-or-tenant-id "my-authority-url" --flow-type "OIDC Code Flow PKCE using refresh tokens" --use-local-package=true --skip-confirmation
-
-      - name: Test Angular Application
-        working-directory: ./angular-auth-oidc-client-test
-        run: npm test -- --watch=false --browsers=ChromeHeadless
-
-      - name: Build Angular Application
-        working-directory: ./angular-auth-oidc-client-test
->>>>>>> 1969d2cd
-        run: sudo npm run build
+name: Build, Lint & Test Lib
+
+on:
+  push:
+    branches:
+      - main
+  pull_request:
+    types: [opened, synchronize, reopened, closed]
+    branches:
+      - main
+
+jobs:
+  build_job:
+    if: github.event_name == 'push' || (github.event_name == 'pull_request' && github.event.action != 'closed')
+    runs-on: ubuntu-latest
+    name: Built, Lint and Test Library
+    steps:
+      - uses: actions/checkout@v2
+        with:
+          submodules: true
+
+      - name: Setup Node.js
+        uses: actions/setup-node@v2
+        with:
+          node-version: 16
+
+      - name: Installing Dependencies
+        run: npm ci
+
+      - name: Linting Frontend
+        run: npm run lint-lib
+
+      - name: Testing Frontend
+        run: npm run test-lib-ci
+
+      - name: Coveralls
+        uses: coverallsapp/github-action@master
+        with:
+          github-token: ${{ secrets.GITHUB_TOKEN }}
+          path-to-lcov: './coverage/angular-auth-oidc-client/lcov.info'
+
+      - name: Coveralls Finished
+        uses: coverallsapp/github-action@master
+        with:
+          github-token: ${{ secrets.github_token }}
+          parallel-finished: true
+
+      - name: Building Frontend
+        run: npm run build-lib-prod
+
+      - name: Copying essential additional files
+        run: npm run copy-files
+
+      - name: Show files
+        run: ls
+
+      - name: Upload Artefact
+        uses: actions/upload-artifact@v2
+        with:
+          name: angular_auth_oidc_client_artefact
+          path: dist/angular-auth-oidc-client
+
+  AngularLatestVersion:
+    needs: build_job
+    runs-on: ubuntu-latest
+    name: Angular latest
+    steps:
+      - name: Setup Node.js
+        uses: actions/setup-node@v2
+        with:
+          node-version: 16
+
+      - name: Download Artefact
+        uses: actions/download-artifact@v2
+        with:
+          name: angular_auth_oidc_client_artefact
+          path: angular-auth-oidc-client-artefact
+
+      - name: Install AngularCLI globally
+        run: sudo npm install -g @angular/cli
+
+      - name: Show ng Version
+        run: ng version
+
+      - name: Create Angular Project
+        run: sudo ng new angular-auth-oidc-client-test --skip-git
+
+      - name: Npm Install & Install Library from local artefact
+        run: |
+          sudo cp -R angular-auth-oidc-client-artefact angular-auth-oidc-client-test/
+          cd angular-auth-oidc-client-test
+          sudo npm install --unsafe-perm=true
+          sudo ng add ./angular-auth-oidc-client-artefact --authority-url-or-tenant-id "my-authority-url" --flow-type "OIDC Code Flow PKCE using refresh tokens" --use-local-package=true --skip-confirmation
+
+      - name: Test Angular Application
+        working-directory: ./angular-auth-oidc-client-test
+        run: npm test -- --watch=false --browsers=ChromeHeadless
+
+      - name: Build Angular Application
+        working-directory: ./angular-auth-oidc-client-test
+        run: sudo npm run build
+
+  AngularLatestVersionWithSchematics:
+    needs: build_job
+    runs-on: ubuntu-latest
+    name: Angular latest & Schematics Job
+    steps:
+      - name: Setup Node.js
+        uses: actions/setup-node@v2
+        with:
+          node-version: 16
+
+      - name: Download Artefact
+        uses: actions/download-artifact@v2
+        with:
+          name: angular_auth_oidc_client_artefact
+          path: angular-auth-oidc-client-artefact
+
+      - name: Install AngularCLI globally
+        run: sudo npm install -g @angular/cli
+
+      - name: Show ng Version
+        run: ng version
+
+      - name: Create Angular Project
+        run: sudo ng new angular-auth-oidc-client-test --skip-git
+
+      - name: Npm Install & Install Library from local artefact
+        run: |
+          sudo cp -R angular-auth-oidc-client-artefact angular-auth-oidc-client-test/
+          cd angular-auth-oidc-client-test
+          sudo npm install --unsafe-perm=true
+          sudo ng add ./angular-auth-oidc-client-artefact --authority-url-or-tenant-id "my-authority-url" --flow-type "OIDC Code Flow PKCE using refresh tokens" --use-local-package=true --skip-confirmation
+
+      - name: Test Angular Application
+        working-directory: ./angular-auth-oidc-client-test
+        run: npm test -- --watch=false --browsers=ChromeHeadless
+
+      - name: Build Angular Application
+        working-directory: ./angular-auth-oidc-client-test
+        run: sudo npm run build
+
+  AngularLatestVersionWithRxJs6:
+    needs: build_job
+    runs-on: ubuntu-latest
+    name: Angular latest & RxJs 6
+    steps:
+      - name: Setup Node.js
+        uses: actions/setup-node@v2
+        with:
+          node-version: 16
+
+      - name: Download Artefact
+        uses: actions/download-artifact@v2
+        with:
+          name: angular_auth_oidc_client_artefact
+          path: angular-auth-oidc-client-artefact
+
+      - name: Install AngularCLI globally
+        run: sudo npm install -g @angular/cli
+
+      - name: Show ng Version
+        run: ng version
+
+      - name: Create Angular Project
+        run: sudo ng new angular-auth-oidc-client-test --skip-git
+
+      - name: npm install RxJs 6
+        working-directory: ./angular-auth-oidc-client-test
+        run: sudo npm install rxjs@6.5.3
+
+      - name: Npm Install & Install Library from local artefact
+        run: |
+          sudo cp -R angular-auth-oidc-client-artefact angular-auth-oidc-client-test/
+          cd angular-auth-oidc-client-test
+          sudo npm install --unsafe-perm=true
+          sudo ng add ./angular-auth-oidc-client-artefact --authority-url-or-tenant-id "my-authority-url" --flow-type "OIDC Code Flow PKCE using refresh tokens" --use-local-package=true --skip-confirmation
+
+      - name: Test Angular Application
+        working-directory: ./angular-auth-oidc-client-test
+        run: npm test -- --watch=false --browsers=ChromeHeadless
+
+      - name: Build Angular Application
+        working-directory: ./angular-auth-oidc-client-test
+        run: sudo npm run build
+
+  LibWithAngularV15:
+    needs: build_job
+    runs-on: ubuntu-latest
+    name: Angular V15
+    steps:
+      - name: Setup Node.js
+        uses: actions/setup-node@v2
+        with:
+          node-version: 16
+
+      - name: Download Artefact
+        uses: actions/download-artifact@v2
+        with:
+          name: angular_auth_oidc_client_artefact
+          path: angular-auth-oidc-client-artefact
+
+      - name: Install AngularCLI globally
+        run: sudo npm install -g @angular/cli@15
+
+      - name: Show ng Version
+        run: ng version
+
+      - name: Create Angular Project
+        run: sudo ng new angular-auth-oidc-client-test --skip-git
+
+      - name: Npm Install & Install Library from local artefact
+        run: |
+          sudo cp -R angular-auth-oidc-client-artefact angular-auth-oidc-client-test/
+          cd angular-auth-oidc-client-test
+          sudo npm install --unsafe-perm=true
+          sudo ng add ./angular-auth-oidc-client-artefact --authority-url-or-tenant-id "my-authority-url" --flow-type "OIDC Code Flow PKCE using refresh tokens" --use-local-package=true --skip-confirmation
+
+      - name: Test Angular Application
+        working-directory: ./angular-auth-oidc-client-test
+        run: npm test -- --watch=false --browsers=ChromeHeadless
+
+      - name: Build Angular Application
+        working-directory: ./angular-auth-oidc-client-test
+        run: sudo npm run build