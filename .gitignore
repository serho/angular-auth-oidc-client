--- conflicted
+++ resolved
@@ -1,53 +1,47 @@
-# See http://help.github.com/ignore-files/ for more about ignoring files.
-
-# compiled output
-/dist
-/tmp
-/out-tsc
-
-# dependencies
-/node_modules
-
-# profiling files
-chrome-profiler-events.json
-speed-measure-plugin.json
-
-# IDEs and editors
-/.idea
-.project
-.classpath
-.c9/
-*.launch
-.settings/
-*.sublime-workspace
-
-# IDE - VSCode
-.vscode/*
-!.vscode/settings.json
-!.vscode/tasks.json
-!.vscode/launch.json
-!.vscode/extensions.json
-.history/*
-
-# misc
-/.sass-cache
-/connect.lock
-/coverage
-/libpeerconnection.log
-npm-debug.log
-yarn-error.log
-testem.log
-/typings
-
-# System Files
-.DS_Store
-Thumbs.db
-<<<<<<< HEAD
-
-/.vs
-/.angulardoc.json
-=======
-
-/.vs
-.angulardoc.json
->>>>>>> 6cc90678
+# See http://help.github.com/ignore-files/ for more about ignoring files.
+
+# compiled output
+/dist
+/tmp
+/out-tsc
+
+# dependencies
+/node_modules
+
+# profiling files
+chrome-profiler-events.json
+speed-measure-plugin.json
+
+# IDEs and editors
+/.idea
+.project
+.classpath
+.c9/
+*.launch
+.settings/
+*.sublime-workspace
+
+# IDE - VSCode
+.vscode/*
+!.vscode/settings.json
+!.vscode/tasks.json
+!.vscode/launch.json
+!.vscode/extensions.json
+.history/*
+
+# misc
+/.sass-cache
+/connect.lock
+/coverage
+/libpeerconnection.log
+npm-debug.log
+yarn-error.log
+testem.log
+/typings
+
+# System Files
+.DS_Store
+Thumbs.db
+
+/.vs
+.angulardoc.json