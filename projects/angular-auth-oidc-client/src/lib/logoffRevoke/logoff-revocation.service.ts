import { HttpHeaders } from '@angular/common/http';
import { Injectable } from '@angular/core';
import { Observable, of, throwError } from 'rxjs';
import { catchError, retry, switchMap, tap } from 'rxjs/operators';
import { DataService } from '../api/data.service';
<<<<<<< HEAD
import { ConfigurationProvider } from '../config/provider/config.provider';
=======
import { ConfigurationProvider } from '../config/config.provider';
>>>>>>> ffff5d67
import { ResetAuthDataService } from '../flows/reset-auth-data.service';
import { CheckSessionService } from '../iframe/check-session.service';
import { LoggerService } from '../logging/logger.service';
import { StoragePersistenceService } from '../storage/storage-persistence.service';
import { RedirectService } from '../utils/redirect/redirect.service';
import { UrlService } from '../utils/url/url.service';

@Injectable()
export class LogoffRevocationService {
  constructor(
    private dataService: DataService,
    private storagePersistenceService: StoragePersistenceService,
    private loggerService: LoggerService,
    private urlService: UrlService,
    private checkSessionService: CheckSessionService,
    private resetAuthDataService: ResetAuthDataService,
    private redirectService: RedirectService,
    private configurationProvider: ConfigurationProvider
  ) {}

  // Logs out on the server and the local client.
  // If the server state has changed, check session, then only a local logout.
  logoff(configId: string, urlHandler?: (url: string) => any, customParams?: { [p: string]: string | number | boolean }): void {
    this.loggerService.logDebug(configId, 'logoff, remove auth ');
    const endSessionUrl = this.getEndSessionUrl(configId, customParams);
    this.resetAuthDataService.resetAuthorizationData(configId);

    if (!endSessionUrl) {
      this.loggerService.logDebug(configId, 'only local login cleaned up, no end_session_endpoint');
      return;
    }

    if (this.checkSessionService.serverStateChanged(configId)) {
      this.loggerService.logDebug(configId, 'only local login cleaned up, server session has changed');
    } else if (urlHandler) {
      urlHandler(endSessionUrl);
    } else {
      this.redirectService.redirectTo(endSessionUrl);
    }
  }

  logoffLocal(configId: string): void {
    this.resetAuthDataService.resetAuthorizationData(configId);
    this.checkSessionService.stop();
  }

  logoffLocalMultiple() {
    const allConfigs = this.configurationProvider.getAllConfigurations();

    allConfigs.forEach(({ configId }) => this.logoffLocal(configId));
  }

  // The refresh token and and the access token are revoked on the server. If the refresh token does not exist
  // only the access token is revoked. Then the logout run.
  logoffAndRevokeTokens(configId: string, urlHandler?: (url: string) => any): Observable<any> {
    if (!this.storagePersistenceService.read('authWellKnownEndPoints', configId)?.revocationEndpoint) {
      this.loggerService.logDebug(configId, 'revocation endpoint not supported');
      this.logoff(configId, urlHandler);
    }

    if (this.storagePersistenceService.getRefreshToken(configId)) {
      return this.revokeRefreshToken(configId).pipe(
        switchMap((result) => this.revokeAccessToken(result)),
        catchError((error) => {
          const errorMessage = `revoke token failed`;
          this.loggerService.logError(errorMessage, error);
          return throwError(errorMessage);
        }),
        tap(() => this.logoff(configId, urlHandler))
      );
    } else {
      return this.revokeAccessToken(configId).pipe(
        catchError((error) => {
          const errorMessage = `revoke accessToken failed`;
          this.loggerService.logError(errorMessage, error);
          return throwError(errorMessage);
        }),
        tap(() => this.logoff(configId, urlHandler))
      );
    }
  }

  // https://tools.ietf.org/html/rfc7009
  // revokes an access token on the STS. If no token is provided, then the token from
  // the storage is revoked. You can pass any token to revoke. This makes it possible to
  // manage your own tokens. The is a public API.
  revokeAccessToken(configId: string, accessToken?: any): Observable<any> {
    const accessTok = accessToken || this.storagePersistenceService.getAccessToken(configId);
    const body = this.urlService.createRevocationEndpointBodyAccessToken(accessTok, configId);
    const url = this.urlService.getRevocationEndpointUrl(configId);

    let headers: HttpHeaders = new HttpHeaders();
    headers = headers.set('Content-Type', 'application/x-www-form-urlencoded');

    return this.dataService.post(url, body, configId, headers).pipe(
      retry(2),
      switchMap((response: any) => {
        this.loggerService.logDebug(configId, 'revocation endpoint post response: ', response);
        return of(response);
      }),
      catchError((error) => {
        const errorMessage = `Revocation request failed`;
        this.loggerService.logError(configId, errorMessage, error);
        return throwError(errorMessage);
      })
    );
  }

  // https://tools.ietf.org/html/rfc7009
  // revokes an refresh token on the STS. This is only required in the code flow with refresh tokens.
  // If no token is provided, then the token from the storage is revoked. You can pass any token to revoke.
  // This makes it possible to manage your own tokens.
  revokeRefreshToken(configId: string, refreshToken?: any): Observable<any> {
    const refreshTok = refreshToken || this.storagePersistenceService.getRefreshToken(configId);
    const body = this.urlService.createRevocationEndpointBodyRefreshToken(refreshTok, configId);
    const url = this.urlService.getRevocationEndpointUrl(configId);

    let headers: HttpHeaders = new HttpHeaders();
    headers = headers.set('Content-Type', 'application/x-www-form-urlencoded');

    return this.dataService.post(url, body, configId, headers).pipe(
      retry(2),
      switchMap((response: any) => {
        this.loggerService.logDebug(configId, 'revocation endpoint post response: ', response);
        return of(response);
      }),
      catchError((error) => {
        const errorMessage = `Revocation request failed`;
        this.loggerService.logError(errorMessage, error);
        return throwError(errorMessage);
      })
    );
  }

<<<<<<< HEAD
  getEndSessionUrl(configId: string, customParams?: { [p: string]: string | number | boolean }): string | null {
    const idToken = this.storagePersistenceService.getIdToken(configId);
    return this.urlService.createEndSessionUrl(idToken, configId, customParams);
=======
  getEndSessionUrl(): string | null {
    const idToken = this.storagePersistenceService.getIdToken();

    const { customParamsEndSession } = this.configurationProvider.getOpenIDConfiguration();

    return this.urlService.createEndSessionUrl(idToken, customParamsEndSession);
>>>>>>> ffff5d67
  }
}<|MERGE_RESOLUTION|>--- conflicted
+++ resolved
@@ -3,11 +3,7 @@
 import { Observable, of, throwError } from 'rxjs';
 import { catchError, retry, switchMap, tap } from 'rxjs/operators';
 import { DataService } from '../api/data.service';
-<<<<<<< HEAD
 import { ConfigurationProvider } from '../config/provider/config.provider';
-=======
-import { ConfigurationProvider } from '../config/config.provider';
->>>>>>> ffff5d67
 import { ResetAuthDataService } from '../flows/reset-auth-data.service';
 import { CheckSessionService } from '../iframe/check-session.service';
 import { LoggerService } from '../logging/logger.service';
@@ -142,17 +138,12 @@
     );
   }
 
-<<<<<<< HEAD
   getEndSessionUrl(configId: string, customParams?: { [p: string]: string | number | boolean }): string | null {
     const idToken = this.storagePersistenceService.getIdToken(configId);
-    return this.urlService.createEndSessionUrl(idToken, configId, customParams);
-=======
-  getEndSessionUrl(): string | null {
-    const idToken = this.storagePersistenceService.getIdToken();
-
     const { customParamsEndSession } = this.configurationProvider.getOpenIDConfiguration();
 
-    return this.urlService.createEndSessionUrl(idToken, customParamsEndSession);
->>>>>>> ffff5d67
+    const mergedParams = { ...customParams, ...customParamsEndSession };
+
+    return this.urlService.createEndSessionUrl(idToken, configId, mergedParams);
   }
 }