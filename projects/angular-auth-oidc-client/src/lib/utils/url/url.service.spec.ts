--- conflicted
+++ resolved
@@ -1,575 +1,411 @@
-import { TestBed } from '@angular/core/testing';
-import { ConfigurationProvider } from '../../config';
-import { OpenIdConfiguration } from '../../config/openid-configuration';
-<<<<<<< HEAD
-=======
-import { FlowsDataService } from '../../flows/flows.data.service';
-import { RandomService } from '../../flows/random/random.service';
-import { LogLevel } from '../../logging/log-level';
->>>>>>> 1702bedf
-import { LoggerService } from '../../logging/logger.service';
-import { LoggerServiceMock } from '../../logging/logger.service-mock';
-import { StoragePersistanceService } from '../../storage';
-import { StoragePersistanceServiceMock } from '../../storage/storage-persistance.service-mock';
-import { TokenValidationService } from '../../validation/token-validation.service';
-import { TokenValidationServiceMock } from '../../validation/token-validation.service-mock';
-import { FlowHelper } from '../flowHelper/flow-helper.service';
-import { PlatformProvider } from '../platform-provider/platform.provider';
-import { PlatformProviderMock } from '../platform-provider/platform.provider-mock';
-import { UrlService } from './url.service';
-
-describe('UrlService Tests', () => {
-    let service: UrlService;
-    let configurationProvider: ConfigurationProvider;
-
-    beforeEach(() => {
-        TestBed.configureTestingModule({
-            providers: [
-                ConfigurationProvider,
-                FlowsDataService,
-                UrlService,
-                {
-                    provide: LoggerService,
-                    useClass: LoggerServiceMock,
-                },
-                { provide: PlatformProvider, useClass: PlatformProviderMock },
-                { provide: StoragePersistanceService, useClass: StoragePersistanceServiceMock },
-                { provide: TokenValidationService, useClass: TokenValidationServiceMock },
-                RandomService,
-                FlowHelper,
-            ],
-        });
-    });
-
-    beforeEach(() => {
-        service = TestBed.inject(UrlService);
-        configurationProvider = TestBed.inject(ConfigurationProvider);
-    });
-
-    it('should create', () => {
-        expect(service).toBeTruthy();
-    });
-
-    describe('getUrlParameter', () => {
-        it('returns empty string when there is no urlToCheck', () => {
-            const result = service.getUrlParameter('', 'code');
-
-            expect(result).toBe('');
-        });
-
-        it('returns empty string when there is no name', () => {
-            const result = service.getUrlParameter('url', '');
-
-            expect(result).toBe('');
-        });
-
-        it('returns empty string when name is not a uri', () => {
-            const result = service.getUrlParameter('url', 'anything');
-
-            expect(result).toBe('');
-        });
-
-        it('parses Url correctly with hash in the end', () => {
-            const urlToCheck = 'https://www.example.com/signin?code=thisisacode&state=0000.1234.000#';
-            const code = service.getUrlParameter(urlToCheck, 'code');
-            const state = service.getUrlParameter(urlToCheck, 'state');
-
-            expect(code).toBe('thisisacode');
-            expect(state).toBe('0000.1234.000');
-        });
-
-<<<<<<< HEAD
-        it('parses url with special chars in param and hash in the end', () => {
-            const urlToCheck = 'https://www.example.com/signin?code=thisisa$-_.+!*(),code&state=0000.1234.000#';
-            const code = service.getUrlParameter(urlToCheck, 'code');
-            const state = service.getUrlParameter(urlToCheck, 'state');
-
-            expect(code).toBe('thisisa$-_.+!*(),code');
-            expect(state).toBe('0000.1234.000');
-        });
-=======
-    it('createAuthorizeUrl with custom value', () => {
-        const config = { stsServer: 'https://localhost:5001' } as OpenIdConfiguration;
-        config.redirectUrl = 'https://localhost:44386';
-        config.clientId = '188968487735-b1hh7k87nkkh6vv84548sinju2kpr7gn.apps.googleusercontent.com';
-        config.responseType = 'id_token token';
-        config.scope = 'openid email profile';
-        config.postLogoutRedirectUri = 'https://localhost:44386/Unauthorized';
-        config.postLoginRoute = '/home';
-        config.forbiddenRoute = '/Forbidden';
-        config.unauthorizedRoute = '/Unauthorized';
-        config.startCheckSession = false;
-        config.silentRenew = false;
-        config.silentRenewOffsetInSeconds = 0;
-        config.logLevel = LogLevel.Debug;
-        config.maxIdTokenIatOffsetAllowedInSeconds = 10;
-        config.customParams = {
-            testcustom: 'customvalue',
-        };
-
-        configurationProvider.setConfig(config, { authorizationEndpoint: 'http://example' });
-
-        const value = (service as any).createAuthorizeUrl(
-            '', // Implicit Flow
-            config.redirectUrl,
-            'nonce',
-            'state'
-        );
-
-        const expectValue =
-            'http://example?client_id=188968487735-b1hh7k87nkkh6vv84548sinju2kpr7gn.apps.googleusercontent.com' +
-            '&redirect_uri=https%3A%2F%2Flocalhost%3A44386' +
-            '&response_type=id_token%20token' +
-            '&scope=openid%20email%20profile' +
-            '&nonce=nonce' +
-            '&state=state' +
-            '&testcustom=customvalue';
-
-        expect(value).toEqual(expectValue);
-    });
-
-    it('createAuthorizeUrl with custom values', () => {
-        const config = { stsServer: 'https://localhost:5001' } as OpenIdConfiguration;
-        config.redirectUrl = 'https://localhost:44386';
-        config.clientId = '188968487735-b1hh7k87nkkh6vv84548sinju2kpr7gn.apps.googleusercontent.com';
-        config.responseType = 'id_token token';
-        config.scope = 'openid email profile';
-        config.postLogoutRedirectUri = 'https://localhost:44386/Unauthorized';
-        config.postLoginRoute = '/home';
-        config.forbiddenRoute = '/Forbidden';
-        config.unauthorizedRoute = '/Unauthorized';
-        config.startCheckSession = false;
-        config.silentRenew = false;
-        config.silentRenewOffsetInSeconds = 0;
-        config.logLevel = LogLevel.Debug;
-        config.maxIdTokenIatOffsetAllowedInSeconds = 10;
-        config.customParams = {
-            t4: 'ABC abc 123',
-            t3: '#',
-            t2: '-_.!~*()',
-            t1: ';,/?:@&=+$',
-        };
-
-        configurationProvider.setConfig(config, { authorizationEndpoint: 'http://example' });
-
-        const value = (service as any).createAuthorizeUrl(
-            '', // Implicit Flow
-            config.redirectUrl,
-            'nonce',
-            'state'
-        );
-
-        const expectValue =
-            'http://example?client_id=188968487735-b1hh7k87nkkh6vv84548sinju2kpr7gn.apps.googleusercontent.com' +
-            '&redirect_uri=https%3A%2F%2Flocalhost%3A44386' +
-            '&response_type=id_token%20token' +
-            '&scope=openid%20email%20profile' +
-            '&nonce=nonce' +
-            '&state=state&t4=ABC%20abc%20123&t3=%23&t2=-_.!~*()&t1=%3B%2C%2F%3F%3A%40%26%3D%2B%24';
-
-        expect(value).toEqual(expectValue);
-    });
->>>>>>> 1702bedf
-
-        it('parses Url correctly with number&delimiter in params', () => {
-            const urlToCheck = 'https://www.example.com/signin?code=thisisacode&state=0000.1234.000';
-            const code = service.getUrlParameter(urlToCheck, 'code');
-            const state = service.getUrlParameter(urlToCheck, 'state');
-
-<<<<<<< HEAD
-            expect(code).toBe('thisisacode');
-            expect(state).toBe('0000.1234.000');
-        });
-
-        it('gets correct param if params divided vith slash', () => {
-            const urlToCheck = 'https://www.example.com/signin?state=0000.1234.000&ui_locales=de&code=thisisacode#lang=de';
-            const code = service.getUrlParameter(urlToCheck, 'code');
-            const state = service.getUrlParameter(urlToCheck, 'state');
-
-            expect(code).toBe('thisisacode');
-            expect(state).toBe('0000.1234.000');
-        });
-=======
-    it('createAuthorizeUrl default', () => {
-        // let well = '{
-        // 	"issuer":"https://accounts.google.com",
-        // 	"authorization_endpoint":"https://accounts.google.com/o/oauth2/v2/auth",
-        // 	"token_endpoint":"https://www.googleapis.com/oauth2/v4/token",
-        // 	"userinfo_endpoint":"https://www.googleapis.com/oauth2/v3/userinfo",
-        // 	"revocation_endpoint":"https://accounts.google.com/o/oauth2/revoke",
-        // 	"jwks_uri":"https://www.googleapis.com/oauth2/v3/certs",
-        // 	"response_types_supported":[ "code", "token", "id_token", "codetoken", "codeid_token", "tokenid_token", "codetokenid_token",
-        // "none" ],
-        // 	"subject_types_supported":[ "public" ],
-        // 	"id_token_signing_alg_values_supported":[ "RS256" ],
-        // 	"scopes_supported":[ "openid", "email", "profile" ],
-        // 	"token_endpoint_auth_methods_supported":[ "client_secret_post", "client_secret_basic" ],
-        // 	"claims_supported":[ "aud", "email", "email_verified", "exp", "family_name", "given_name", "iat", "iss","locale",
-        // "name", "picture", "sub"],
-        // 	"code_challenge_methods_supported":["plain","S256"]}';
-        // (oidcSecurityService as any).oidcSecurityCommon.store('wellknownendpoints', well);
-
-        const config = { stsServer: 'https://localhost:5001' } as OpenIdConfiguration;
-        config.redirectUrl = 'https://localhost:44386';
-        config.clientId = '188968487735-b1hh7k87nkkh6vv84548sinju2kpr7gn.apps.googleusercontent.com';
-        config.responseType = 'id_token token';
-        config.scope = 'openid email profile';
-        config.postLogoutRedirectUri = 'https://localhost:44386/Unauthorized';
-        config.postLoginRoute = '/home';
-        config.forbiddenRoute = '/Forbidden';
-        config.unauthorizedRoute = '/Unauthorized';
-        config.startCheckSession = false;
-        config.silentRenew = false;
-        config.silentRenewOffsetInSeconds = 0;
-        config.logLevel = LogLevel.Debug;
-        config.maxIdTokenIatOffsetAllowedInSeconds = 10;
-
-        configurationProvider.setConfig(config, { authorizationEndpoint: 'http://example' });
-
-        const value = (service as any).createAuthorizeUrl(
-            '', // Implicit Flow
-            config.redirectUrl,
-            'nonce',
-            'state'
-        );
-
-        const expectValue =
-            'http://example?client_id=188968487735-b1hh7k87nkkh6vv84548sinju2kpr7gn.apps.googleusercontent.com' +
-            '&redirect_uri=https%3A%2F%2Flocalhost%3A44386' +
-            '&response_type=id_token%20token' +
-            '&scope=openid%20email%20profile' +
-            '&nonce=nonce' +
-            '&state=state';
-
-        expect(value).toEqual(expectValue);
->>>>>>> 1702bedf
-    });
-
-    describe('createAuthorizeUrl', () => {
-        it('returns empty string when no authoizationendpoint given -> wellKnownEndpoints null', () => {
-            configurationProvider.setConfig(null, null);
-
-            const value = service.createAuthorizeUrl(
-                '', // Implicit Flow
-                'https://localhost:44386',
-                'nonce',
-                'state'
-            );
-
-            const expectValue = '';
-
-            expect(value).toEqual(expectValue);
-        });
-
-<<<<<<< HEAD
-        it('returns empty string when no authoizationendpoint given -> configurationProvider null', () => {
-            (service as any).configurationProvider = null;
-
-            const value = service.createAuthorizeUrl(
-                '', // Implicit Flow
-                'https://localhost:44386',
-                'nonce',
-                'state'
-            );
-
-            const expectValue = '';
-=======
-        const value = (service as any).createAuthorizeUrl(
-            '', // Implicit Flow
-            config.redirectUrl,
-            'nonce',
-            'state'
-        );
-
-        const expectValue =
-            'https://login.microsoftonline.com/fabrikamb2c.onmicrosoft.com/oauth2/v2.0/authorize?p=b2c_1_sign_in' +
-            '&client_id=myid' +
-            '&redirect_uri=https%3A%2F%2Flocalhost%3A44386' +
-            '&response_type=id_token%20token' +
-            '&scope=openid%20email%20profile' +
-            '&nonce=nonce' +
-            '&state=state';
-
-        expect(value).toEqual(expectValue);
-    });
->>>>>>> 1702bedf
-
-            expect(value).toEqual(expectValue);
-        });
-
-        it('createAuthorizeUrl with code flow adds "code_challenge" and "code_challenge_method" param', () => {
-            const config = { stsServer: 'https://localhost:5001' } as OpenIdConfiguration;
-            config.clientId = '188968487735-b1hh7k87nkkh6vv84548sinju2kpr7gn.apps.googleusercontent.com';
-            config.responseType = 'code';
-            config.scope = 'openid email profile';
-            config.redirectUrl = 'https://localhost:44386';
-
-            config.customParams = {
-                testcustom: 'customvalue',
-            };
-
-            configurationProvider.setConfig(config, { authorizationEndpoint: 'http://example' });
-
-            const value = service.createAuthorizeUrl(
-                '', // Implicit Flow
-                config.redirectUrl,
-                'nonce',
-                'state'
-            );
-
-            const expectValue =
-                'http://example?client_id=188968487735-b1hh7k87nkkh6vv84548sinju2kpr7gn.apps.googleusercontent.com' +
-                '&redirect_uri=https%3A%2F%2Flocalhost%3A44386' +
-                '&response_type=code' +
-                '&scope=openid%20email%20profile' +
-                '&nonce=nonce' +
-                '&state=state' +
-                '&code_challenge=&code_challenge_method=S256' +
-                '&testcustom=customvalue';
-
-            expect(value).toEqual(expectValue);
-        });
-
-        it('createAuthorizeUrl with prompt adds prompt value', () => {
-            const config = { stsServer: 'https://localhost:5001' } as OpenIdConfiguration;
-            config.redirectUrl = 'https://localhost:44386';
-            config.clientId = '188968487735-b1hh7k87nkkh6vv84548sinju2kpr7gn.apps.googleusercontent.com';
-            config.responseType = 'id_token token';
-            config.scope = 'openid email profile';
-
-            configurationProvider.setConfig(config, { authorizationEndpoint: 'http://example' });
-
-            const value = service.createAuthorizeUrl(
-                '', // Implicit Flow
-                config.redirectUrl,
-                'nonce',
-                'state',
-                'myprompt'
-            );
-
-            const expectValue =
-                'http://example?client_id=188968487735-b1hh7k87nkkh6vv84548sinju2kpr7gn.apps.googleusercontent.com' +
-                '&redirect_uri=https%3A%2F%2Flocalhost%3A44386' +
-                '&response_type=id_token%20token' +
-                '&scope=openid%20email%20profile' +
-                '&nonce=nonce' +
-                '&state=state' +
-                '&prompt=myprompt';
-
-            expect(value).toEqual(expectValue);
-        });
-
-        it('createAuthorizeUrl with hdParam adds hdparam value', () => {
-            const config = { stsServer: 'https://localhost:5001' } as OpenIdConfiguration;
-            config.redirectUrl = 'https://localhost:44386';
-            config.clientId = '188968487735-b1hh7k87nkkh6vv84548sinju2kpr7gn.apps.googleusercontent.com';
-            config.responseType = 'id_token token';
-            config.scope = 'openid email profile';
-            config.hdParam = 'myHdParam';
-
-            configurationProvider.setConfig(config, { authorizationEndpoint: 'http://example' });
-
-            const value = service.createAuthorizeUrl(
-                '', // Implicit Flow
-                config.redirectUrl,
-                'nonce',
-                'state'
-            );
-
-            const expectValue =
-                'http://example?client_id=188968487735-b1hh7k87nkkh6vv84548sinju2kpr7gn.apps.googleusercontent.com' +
-                '&redirect_uri=https%3A%2F%2Flocalhost%3A44386' +
-                '&response_type=id_token%20token' +
-                '&scope=openid%20email%20profile' +
-                '&nonce=nonce' +
-                '&state=state' +
-                '&hd=myHdParam';
-
-            expect(value).toEqual(expectValue);
-        });
-
-        it('createAuthorizeUrl with custom value', () => {
-            const config = { stsServer: 'https://localhost:5001' } as OpenIdConfiguration;
-            config.redirectUrl = 'https://localhost:44386';
-            config.clientId = '188968487735-b1hh7k87nkkh6vv84548sinju2kpr7gn.apps.googleusercontent.com';
-            config.responseType = 'id_token token';
-            config.scope = 'openid email profile';
-
-            config.customParams = {
-                testcustom: 'customvalue',
-            };
-
-            configurationProvider.setConfig(config, { authorizationEndpoint: 'http://example' });
-
-            const value = service.createAuthorizeUrl(
-                '', // Implicit Flow
-                config.redirectUrl,
-                'nonce',
-                'state'
-            );
-
-            const expectValue =
-                'http://example?client_id=188968487735-b1hh7k87nkkh6vv84548sinju2kpr7gn.apps.googleusercontent.com' +
-                '&redirect_uri=https%3A%2F%2Flocalhost%3A44386' +
-                '&response_type=id_token%20token' +
-                '&scope=openid%20email%20profile' +
-                '&nonce=nonce' +
-                '&state=state' +
-                '&testcustom=customvalue';
-
-            expect(value).toEqual(expectValue);
-        });
-
-        it('createAuthorizeUrl with custom values', () => {
-            const config = { stsServer: 'https://localhost:5001' } as OpenIdConfiguration;
-            config.redirectUrl = 'https://localhost:44386';
-            config.clientId = '188968487735-b1hh7k87nkkh6vv84548sinju2kpr7gn.apps.googleusercontent.com';
-            config.responseType = 'id_token token';
-            config.scope = 'openid email profile';
-
-            config.customParams = {
-                t4: 'ABC abc 123',
-                t3: '#',
-                t2: '-_.!~*()',
-                t1: ';,/?:@&=+$',
-            };
-
-            configurationProvider.setConfig(config, { authorizationEndpoint: 'http://example' });
-
-            const value = service.createAuthorizeUrl(
-                '', // Implicit Flow
-                config.redirectUrl,
-                'nonce',
-                'state'
-            );
-
-            const expectValue =
-                'http://example?client_id=188968487735-b1hh7k87nkkh6vv84548sinju2kpr7gn.apps.googleusercontent.com' +
-                '&redirect_uri=https%3A%2F%2Flocalhost%3A44386' +
-                '&response_type=id_token%20token' +
-                '&scope=openid%20email%20profile' +
-                '&nonce=nonce' +
-                '&state=state&t4=ABC%20abc%20123&t3=%23&t2=-_.!~*()&t1=%3B%2C%2F%3F%3A%40%26%3D%2B%24';
-
-            expect(value).toEqual(expectValue);
-        });
-
-        it('createEndSessionUrl default', () => {
-            const config = { stsServer: 'https://localhost:5001' } as OpenIdConfiguration;
-            config.redirectUrl = 'https://localhost:44386';
-            config.clientId = '188968487735-b1hh7k87nkkh6vv84548sinju2kpr7gn.apps.googleusercontent.com';
-            config.responseType = 'id_token token';
-            config.scope = 'openid email profile';
-            config.postLogoutRedirectUri = 'https://localhost:44386/Unauthorized';
-
-            configurationProvider.setConfig(config, null);
-
-            const value = service.createEndSessionUrl('http://example', 'mytoken');
-
-            const expectValue =
-                'http://example?id_token_hint=mytoken&post_logout_redirect_uri=https%3A%2F%2Flocalhost%3A44386%2FUnauthorized';
-
-            expect(value).toEqual(expectValue);
-        });
-
-        it('createAuthorizeUrl default', () => {
-            // let well = '{
-            // 	"issuer":"https://accounts.google.com",
-            // 	"authorization_endpoint":"https://accounts.google.com/o/oauth2/v2/auth",
-            // 	"token_endpoint":"https://www.googleapis.com/oauth2/v4/token",
-            // 	"userinfo_endpoint":"https://www.googleapis.com/oauth2/v3/userinfo",
-            // 	"revocation_endpoint":"https://accounts.google.com/o/oauth2/revoke",
-            // 	"jwks_uri":"https://www.googleapis.com/oauth2/v3/certs",
-            // 	"response_types_supported":[ "code", "token", "id_token", "codetoken", "codeid_token", "tokenid_token", "codetokenid_token",
-            // "none" ],
-            // 	"subject_types_supported":[ "public" ],
-            // 	"id_token_signing_alg_values_supported":[ "RS256" ],
-            // 	"scopes_supported":[ "openid", "email", "profile" ],
-            // 	"token_endpoint_auth_methods_supported":[ "client_secret_post", "client_secret_basic" ],
-            // 	"claims_supported":[ "aud", "email", "email_verified", "exp", "family_name", "given_name", "iat", "iss","locale",
-            // "name", "picture", "sub"],
-            // 	"code_challenge_methods_supported":["plain","S256"]}';
-            // (oidcSecurityService as any).oidcSecurityCommon.store('wellknownendpoints', well);
-
-            const config = { stsServer: 'https://localhost:5001' } as OpenIdConfiguration;
-            config.redirectUrl = 'https://localhost:44386';
-            config.clientId = '188968487735-b1hh7k87nkkh6vv84548sinju2kpr7gn.apps.googleusercontent.com';
-            config.responseType = 'id_token token';
-            config.scope = 'openid email profile';
-
-            configurationProvider.setConfig(config, { authorizationEndpoint: 'http://example' });
-
-            const value = service.createAuthorizeUrl(
-                '', // Implicit Flow
-                config.redirectUrl,
-                'nonce',
-                'state'
-            );
-
-            const expectValue =
-                'http://example?client_id=188968487735-b1hh7k87nkkh6vv84548sinju2kpr7gn.apps.googleusercontent.com' +
-                '&redirect_uri=https%3A%2F%2Flocalhost%3A44386' +
-                '&response_type=id_token%20token' +
-                '&scope=openid%20email%20profile' +
-                '&nonce=nonce' +
-                '&state=state';
-
-            expect(value).toEqual(expectValue);
-        });
-
-        // https://docs.microsoft.com/en-us/azure/active-directory-b2c/active-directory-b2c-reference-oidc
-        it('createAuthorizeUrl with custom url like active-directory-b2c', () => {
-            const config = { stsServer: 'https://localhost:5001' } as OpenIdConfiguration;
-            config.redirectUrl = 'https://localhost:44386';
-            config.clientId = 'myid';
-            config.responseType = 'id_token token';
-            config.scope = 'openid email profile';
-
-            configurationProvider.setConfig(config, {
-                authorizationEndpoint:
-                    'https://login.microsoftonline.com/fabrikamb2c.onmicrosoft.com/oauth2/v2.0/authorize?p=b2c_1_sign_in',
-            });
-
-            const value = service.createAuthorizeUrl(
-                '', // Implicit Flow
-                config.redirectUrl,
-                'nonce',
-                'state'
-            );
-
-            const expectValue =
-                'https://login.microsoftonline.com/fabrikamb2c.onmicrosoft.com/oauth2/v2.0/authorize?p=b2c_1_sign_in' +
-                '&client_id=myid' +
-                '&redirect_uri=https%3A%2F%2Flocalhost%3A44386' +
-                '&response_type=id_token%20token' +
-                '&scope=openid%20email%20profile' +
-                '&nonce=nonce' +
-                '&state=state';
-
-            expect(value).toEqual(expectValue);
-        });
-
-        it('createEndSessionUrl with azure-ad-b2c policy parameter', () => {
-            const config = { stsServer: 'https://localhost:5001' } as OpenIdConfiguration;
-            config.redirectUrl = 'https://localhost:44386';
-            config.clientId = 'myid';
-            config.responseType = 'id_token token';
-            config.scope = 'openid email profile';
-            config.postLogoutRedirectUri = 'https://localhost:44386/Unauthorized';
-
-            configurationProvider.setConfig(config, null);
-
-            const value = service.createEndSessionUrl(
-                'https://login.microsoftonline.com/fabrikamb2c.onmicrosoft.com/oauth2/v2.0/logout?p=b2c_1_sign_in',
-                'UzI1NiIsImtpZCI6Il'
-            );
-
-            const expectValue =
-                'https://login.microsoftonline.com/fabrikamb2c.onmicrosoft.com/oauth2/v2.0/logout?p=b2c_1_sign_in' +
-                '&id_token_hint=UzI1NiIsImtpZCI6Il' +
-                '&post_logout_redirect_uri=https%3A%2F%2Flocalhost%3A44386%2FUnauthorized';
-
-            expect(value).toEqual(expectValue);
-        });
-    });
-});
+import { TestBed } from '@angular/core/testing';
+import { ConfigurationProvider } from '../../config';
+import { OpenIdConfiguration } from '../../config/openid-configuration';
+import { FlowsDataService } from '../../flows/flows.data.service';
+import { RandomService } from '../../flows/random/random.service';
+import { LoggerService } from '../../logging/logger.service';
+import { LoggerServiceMock } from '../../logging/logger.service-mock';
+import { StoragePersistanceService } from '../../storage';
+import { StoragePersistanceServiceMock } from '../../storage/storage-persistance.service-mock';
+import { TokenValidationService } from '../../validation/token-validation.service';
+import { TokenValidationServiceMock } from '../../validation/token-validation.service-mock';
+import { FlowHelper } from '../flowHelper/flow-helper.service';
+import { PlatformProvider } from '../platform-provider/platform.provider';
+import { PlatformProviderMock } from '../platform-provider/platform.provider-mock';
+import { UrlService } from './url.service';
+
+describe('UrlService Tests', () => {
+    let service: UrlService;
+    let configurationProvider: ConfigurationProvider;
+
+    beforeEach(() => {
+        TestBed.configureTestingModule({
+            providers: [
+                ConfigurationProvider,
+                FlowsDataService,
+                UrlService,
+                {
+                    provide: LoggerService,
+                    useClass: LoggerServiceMock,
+                },
+                { provide: PlatformProvider, useClass: PlatformProviderMock },
+                { provide: StoragePersistanceService, useClass: StoragePersistanceServiceMock },
+                { provide: TokenValidationService, useClass: TokenValidationServiceMock },
+                RandomService,
+                FlowHelper,
+            ],
+        });
+    });
+
+    beforeEach(() => {
+        service = TestBed.inject(UrlService);
+        configurationProvider = TestBed.inject(ConfigurationProvider);
+    });
+
+    it('should create', () => {
+        expect(service).toBeTruthy();
+    });
+
+    describe('getUrlParameter', () => {
+        it('returns empty string when there is no urlToCheck', () => {
+            const result = service.getUrlParameter('', 'code');
+
+            expect(result).toBe('');
+        });
+
+        it('returns empty string when there is no name', () => {
+            const result = service.getUrlParameter('url', '');
+
+            expect(result).toBe('');
+        });
+
+        it('returns empty string when name is not a uri', () => {
+            const result = service.getUrlParameter('url', 'anything');
+
+            expect(result).toBe('');
+        });
+
+        it('parses Url correctly with hash in the end', () => {
+            const urlToCheck = 'https://www.example.com/signin?code=thisisacode&state=0000.1234.000#';
+            const code = service.getUrlParameter(urlToCheck, 'code');
+            const state = service.getUrlParameter(urlToCheck, 'state');
+
+            expect(code).toBe('thisisacode');
+            expect(state).toBe('0000.1234.000');
+        });
+
+        it('parses url with special chars in param and hash in the end', () => {
+            const urlToCheck = 'https://www.example.com/signin?code=thisisa$-_.+!*(),code&state=0000.1234.000#';
+            const code = service.getUrlParameter(urlToCheck, 'code');
+            const state = service.getUrlParameter(urlToCheck, 'state');
+
+            expect(code).toBe('thisisa$-_.+!*(),code');
+            expect(state).toBe('0000.1234.000');
+        });
+
+        it('parses Url correctly with number&delimiter in params', () => {
+            const urlToCheck = 'https://www.example.com/signin?code=thisisacode&state=0000.1234.000';
+            const code = service.getUrlParameter(urlToCheck, 'code');
+            const state = service.getUrlParameter(urlToCheck, 'state');
+
+            expect(code).toBe('thisisacode');
+            expect(state).toBe('0000.1234.000');
+        });
+
+        it('gets correct param if params divided vith slash', () => {
+            const urlToCheck = 'https://www.example.com/signin?state=0000.1234.000&ui_locales=de&code=thisisacode#lang=de';
+            const code = service.getUrlParameter(urlToCheck, 'code');
+            const state = service.getUrlParameter(urlToCheck, 'state');
+
+            expect(code).toBe('thisisacode');
+            expect(state).toBe('0000.1234.000');
+        });
+    });
+
+    describe('createAuthorizeUrl', () => {
+        it('returns empty string when no authoizationendpoint given -> wellKnownEndpoints null', () => {
+            configurationProvider.setConfig(null, null);
+
+            const value = service.createAuthorizeUrl(
+                '', // Implicit Flow
+                'https://localhost:44386',
+                'nonce',
+                'state'
+            );
+
+            const expectValue = '';
+
+            expect(value).toEqual(expectValue);
+        });
+
+        it('returns empty string when no authoizationendpoint given -> configurationProvider null', () => {
+            (service as any).configurationProvider = null;
+
+            const value = service.createAuthorizeUrl(
+                '', // Implicit Flow
+                'https://localhost:44386',
+                'nonce',
+                'state'
+            );
+
+            const expectValue = '';
+
+            expect(value).toEqual(expectValue);
+        });
+
+        it('createAuthorizeUrl with code flow adds "code_challenge" and "code_challenge_method" param', () => {
+            const config = { stsServer: 'https://localhost:5001' } as OpenIdConfiguration;
+            config.clientId = '188968487735-b1hh7k87nkkh6vv84548sinju2kpr7gn.apps.googleusercontent.com';
+            config.responseType = 'code';
+            config.scope = 'openid email profile';
+            config.redirectUrl = 'https://localhost:44386';
+
+            config.customParams = {
+                testcustom: 'customvalue',
+            };
+
+            configurationProvider.setConfig(config, { authorizationEndpoint: 'http://example' });
+
+            const value = service.createAuthorizeUrl(
+                '', // Implicit Flow
+                config.redirectUrl,
+                'nonce',
+                'state'
+            );
+
+            const expectValue =
+                'http://example?client_id=188968487735-b1hh7k87nkkh6vv84548sinju2kpr7gn.apps.googleusercontent.com' +
+                '&redirect_uri=https%3A%2F%2Flocalhost%3A44386' +
+                '&response_type=code' +
+                '&scope=openid%20email%20profile' +
+                '&nonce=nonce' +
+                '&state=state' +
+                '&code_challenge=&code_challenge_method=S256' +
+                '&testcustom=customvalue';
+
+            expect(value).toEqual(expectValue);
+        });
+
+        it('createAuthorizeUrl with prompt adds prompt value', () => {
+            const config = { stsServer: 'https://localhost:5001' } as OpenIdConfiguration;
+            config.redirectUrl = 'https://localhost:44386';
+            config.clientId = '188968487735-b1hh7k87nkkh6vv84548sinju2kpr7gn.apps.googleusercontent.com';
+            config.responseType = 'id_token token';
+            config.scope = 'openid email profile';
+
+            configurationProvider.setConfig(config, { authorizationEndpoint: 'http://example' });
+
+            const value = service.createAuthorizeUrl(
+                '', // Implicit Flow
+                config.redirectUrl,
+                'nonce',
+                'state',
+                'myprompt'
+            );
+
+            const expectValue =
+                'http://example?client_id=188968487735-b1hh7k87nkkh6vv84548sinju2kpr7gn.apps.googleusercontent.com' +
+                '&redirect_uri=https%3A%2F%2Flocalhost%3A44386' +
+                '&response_type=id_token%20token' +
+                '&scope=openid%20email%20profile' +
+                '&nonce=nonce' +
+                '&state=state' +
+                '&prompt=myprompt';
+
+            expect(value).toEqual(expectValue);
+        });
+
+        it('createAuthorizeUrl with hdParam adds hdparam value', () => {
+            const config = { stsServer: 'https://localhost:5001' } as OpenIdConfiguration;
+            config.redirectUrl = 'https://localhost:44386';
+            config.clientId = '188968487735-b1hh7k87nkkh6vv84548sinju2kpr7gn.apps.googleusercontent.com';
+            config.responseType = 'id_token token';
+            config.scope = 'openid email profile';
+            config.hdParam = 'myHdParam';
+
+            configurationProvider.setConfig(config, { authorizationEndpoint: 'http://example' });
+
+            const value = service.createAuthorizeUrl(
+                '', // Implicit Flow
+                config.redirectUrl,
+                'nonce',
+                'state'
+            );
+
+            const expectValue =
+                'http://example?client_id=188968487735-b1hh7k87nkkh6vv84548sinju2kpr7gn.apps.googleusercontent.com' +
+                '&redirect_uri=https%3A%2F%2Flocalhost%3A44386' +
+                '&response_type=id_token%20token' +
+                '&scope=openid%20email%20profile' +
+                '&nonce=nonce' +
+                '&state=state' +
+                '&hd=myHdParam';
+
+            expect(value).toEqual(expectValue);
+        });
+
+        it('createAuthorizeUrl with custom value', () => {
+            const config = { stsServer: 'https://localhost:5001' } as OpenIdConfiguration;
+            config.redirectUrl = 'https://localhost:44386';
+            config.clientId = '188968487735-b1hh7k87nkkh6vv84548sinju2kpr7gn.apps.googleusercontent.com';
+            config.responseType = 'id_token token';
+            config.scope = 'openid email profile';
+
+            config.customParams = {
+                testcustom: 'customvalue',
+            };
+
+            configurationProvider.setConfig(config, { authorizationEndpoint: 'http://example' });
+
+            const value = service.createAuthorizeUrl(
+                '', // Implicit Flow
+                config.redirectUrl,
+                'nonce',
+                'state'
+            );
+
+            const expectValue =
+                'http://example?client_id=188968487735-b1hh7k87nkkh6vv84548sinju2kpr7gn.apps.googleusercontent.com' +
+                '&redirect_uri=https%3A%2F%2Flocalhost%3A44386' +
+                '&response_type=id_token%20token' +
+                '&scope=openid%20email%20profile' +
+                '&nonce=nonce' +
+                '&state=state' +
+                '&testcustom=customvalue';
+
+            expect(value).toEqual(expectValue);
+        });
+
+        it('createAuthorizeUrl with custom values', () => {
+            const config = { stsServer: 'https://localhost:5001' } as OpenIdConfiguration;
+            config.redirectUrl = 'https://localhost:44386';
+            config.clientId = '188968487735-b1hh7k87nkkh6vv84548sinju2kpr7gn.apps.googleusercontent.com';
+            config.responseType = 'id_token token';
+            config.scope = 'openid email profile';
+
+            config.customParams = {
+                t4: 'ABC abc 123',
+                t3: '#',
+                t2: '-_.!~*()',
+                t1: ';,/?:@&=+$',
+            };
+
+            configurationProvider.setConfig(config, { authorizationEndpoint: 'http://example' });
+
+            const value = service.createAuthorizeUrl(
+                '', // Implicit Flow
+                config.redirectUrl,
+                'nonce',
+                'state'
+            );
+
+            const expectValue =
+                'http://example?client_id=188968487735-b1hh7k87nkkh6vv84548sinju2kpr7gn.apps.googleusercontent.com' +
+                '&redirect_uri=https%3A%2F%2Flocalhost%3A44386' +
+                '&response_type=id_token%20token' +
+                '&scope=openid%20email%20profile' +
+                '&nonce=nonce' +
+                '&state=state&t4=ABC%20abc%20123&t3=%23&t2=-_.!~*()&t1=%3B%2C%2F%3F%3A%40%26%3D%2B%24';
+
+            expect(value).toEqual(expectValue);
+        });
+
+        it('createEndSessionUrl default', () => {
+            const config = { stsServer: 'https://localhost:5001' } as OpenIdConfiguration;
+            config.redirectUrl = 'https://localhost:44386';
+            config.clientId = '188968487735-b1hh7k87nkkh6vv84548sinju2kpr7gn.apps.googleusercontent.com';
+            config.responseType = 'id_token token';
+            config.scope = 'openid email profile';
+            config.postLogoutRedirectUri = 'https://localhost:44386/Unauthorized';
+
+            configurationProvider.setConfig(config, null);
+
+            const value = service.createEndSessionUrl('http://example', 'mytoken');
+
+            const expectValue =
+                'http://example?id_token_hint=mytoken&post_logout_redirect_uri=https%3A%2F%2Flocalhost%3A44386%2FUnauthorized';
+
+            expect(value).toEqual(expectValue);
+        });
+
+        it('createAuthorizeUrl default', () => {
+            // let well = '{
+            // 	"issuer":"https://accounts.google.com",
+            // 	"authorization_endpoint":"https://accounts.google.com/o/oauth2/v2/auth",
+            // 	"token_endpoint":"https://www.googleapis.com/oauth2/v4/token",
+            // 	"userinfo_endpoint":"https://www.googleapis.com/oauth2/v3/userinfo",
+            // 	"revocation_endpoint":"https://accounts.google.com/o/oauth2/revoke",
+            // 	"jwks_uri":"https://www.googleapis.com/oauth2/v3/certs",
+            // 	"response_types_supported":[ "code", "token", "id_token", "codetoken", "codeid_token", "tokenid_token", "codetokenid_token",
+            // "none" ],
+            // 	"subject_types_supported":[ "public" ],
+            // 	"id_token_signing_alg_values_supported":[ "RS256" ],
+            // 	"scopes_supported":[ "openid", "email", "profile" ],
+            // 	"token_endpoint_auth_methods_supported":[ "client_secret_post", "client_secret_basic" ],
+            // 	"claims_supported":[ "aud", "email", "email_verified", "exp", "family_name", "given_name", "iat", "iss","locale",
+            // "name", "picture", "sub"],
+            // 	"code_challenge_methods_supported":["plain","S256"]}';
+            // (oidcSecurityService as any).oidcSecurityCommon.store('wellknownendpoints', well);
+
+            const config = { stsServer: 'https://localhost:5001' } as OpenIdConfiguration;
+            config.redirectUrl = 'https://localhost:44386';
+            config.clientId = '188968487735-b1hh7k87nkkh6vv84548sinju2kpr7gn.apps.googleusercontent.com';
+            config.responseType = 'id_token token';
+            config.scope = 'openid email profile';
+
+            configurationProvider.setConfig(config, { authorizationEndpoint: 'http://example' });
+
+            const value = service.createAuthorizeUrl(
+                '', // Implicit Flow
+                config.redirectUrl,
+                'nonce',
+                'state'
+            );
+
+            const expectValue =
+                'http://example?client_id=188968487735-b1hh7k87nkkh6vv84548sinju2kpr7gn.apps.googleusercontent.com' +
+                '&redirect_uri=https%3A%2F%2Flocalhost%3A44386' +
+                '&response_type=id_token%20token' +
+                '&scope=openid%20email%20profile' +
+                '&nonce=nonce' +
+                '&state=state';
+
+            expect(value).toEqual(expectValue);
+        });
+
+        // https://docs.microsoft.com/en-us/azure/active-directory-b2c/active-directory-b2c-reference-oidc
+        it('createAuthorizeUrl with custom url like active-directory-b2c', () => {
+            const config = { stsServer: 'https://localhost:5001' } as OpenIdConfiguration;
+            config.redirectUrl = 'https://localhost:44386';
+            config.clientId = 'myid';
+            config.responseType = 'id_token token';
+            config.scope = 'openid email profile';
+
+            configurationProvider.setConfig(config, {
+                authorizationEndpoint:
+                    'https://login.microsoftonline.com/fabrikamb2c.onmicrosoft.com/oauth2/v2.0/authorize?p=b2c_1_sign_in',
+            });
+
+            const value = service.createAuthorizeUrl(
+                '', // Implicit Flow
+                config.redirectUrl,
+                'nonce',
+                'state'
+            );
+
+            const expectValue =
+                'https://login.microsoftonline.com/fabrikamb2c.onmicrosoft.com/oauth2/v2.0/authorize?p=b2c_1_sign_in' +
+                '&client_id=myid' +
+                '&redirect_uri=https%3A%2F%2Flocalhost%3A44386' +
+                '&response_type=id_token%20token' +
+                '&scope=openid%20email%20profile' +
+                '&nonce=nonce' +
+                '&state=state';
+
+            expect(value).toEqual(expectValue);
+        });
+
+        it('createEndSessionUrl with azure-ad-b2c policy parameter', () => {
+            const config = { stsServer: 'https://localhost:5001' } as OpenIdConfiguration;
+            config.redirectUrl = 'https://localhost:44386';
+            config.clientId = 'myid';
+            config.responseType = 'id_token token';
+            config.scope = 'openid email profile';
+            config.postLogoutRedirectUri = 'https://localhost:44386/Unauthorized';
+
+            configurationProvider.setConfig(config, null);
+
+            const value = service.createEndSessionUrl(
+                'https://login.microsoftonline.com/fabrikamb2c.onmicrosoft.com/oauth2/v2.0/logout?p=b2c_1_sign_in',
+                'UzI1NiIsImtpZCI6Il'
+            );
+
+            const expectValue =
+                'https://login.microsoftonline.com/fabrikamb2c.onmicrosoft.com/oauth2/v2.0/logout?p=b2c_1_sign_in' +
+                '&id_token_hint=UzI1NiIsImtpZCI6Il' +
+                '&post_logout_redirect_uri=https%3A%2F%2Flocalhost%3A44386%2FUnauthorized';
+
+            expect(value).toEqual(expectValue);
+        });
+    });
+});