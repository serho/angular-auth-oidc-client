--- conflicted
+++ resolved
@@ -39,11 +39,7 @@
 or you can add the npm package to your package.json
 
 ```typescript
-<<<<<<< HEAD
- "angular-auth-oidc-client": "^9.0.4"
-=======
  "angular-auth-oidc-client": "^9.0.5"
->>>>>>> 6cc90678
 ```
 
 and type
