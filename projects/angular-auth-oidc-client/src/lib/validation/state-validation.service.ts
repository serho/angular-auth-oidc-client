--- conflicted
+++ resolved
@@ -257,40 +257,22 @@
     return true;
   }
 
-<<<<<<< HEAD
   private handleSuccessfulValidation(configId: string): void {
     const { autoCleanStateAfterAuthentication } = this.configurationProvider.getOpenIDConfiguration(configId);
     this.storagePersistenceService.write('authNonce', null, configId);
 
     if (autoCleanStateAfterAuthentication) {
-      this.storagePersistenceService.write('authStateControl', null, configId);
-=======
-  private handleSuccessfulValidation(): void {
-    const { autoCleanStateAfterAuthentication } = this.configurationProvider.getOpenIDConfiguration();
-    this.storagePersistenceService.write('authNonce', '');
-
-    if (autoCleanStateAfterAuthentication) {
-      this.storagePersistenceService.write('authStateControl', '');
->>>>>>> b5c16549
+      this.storagePersistenceService.write('authStateControl', '', configId);
     }
     this.loggerService.logDebug(configId, 'authCallback token(s) validated, continue');
   }
 
-<<<<<<< HEAD
   private handleUnsuccessfulValidation(configId: string): void {
     const { autoCleanStateAfterAuthentication } = this.configurationProvider.getOpenIDConfiguration(configId);
     this.storagePersistenceService.write('authNonce', null, configId);
 
     if (autoCleanStateAfterAuthentication) {
-      this.storagePersistenceService.write('authStateControl', null, configId);
-=======
-  private handleUnsuccessfulValidation(): void {
-    const { autoCleanStateAfterAuthentication } = this.configurationProvider.getOpenIDConfiguration();
-    this.storagePersistenceService.write('authNonce', '');
-
-    if (autoCleanStateAfterAuthentication) {
-      this.storagePersistenceService.write('authStateControl', '');
->>>>>>> b5c16549
+      this.storagePersistenceService.write('authStateControl', '', configId);
     }
     this.loggerService.logDebug(configId, 'authCallback token(s) invalid');
   }
