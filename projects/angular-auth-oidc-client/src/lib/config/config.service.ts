﻿import { Injectable } from '@angular/core';
import { tap } from 'rxjs/operators';
import { ConfigValidationService } from '../config-validation/config-validation.service';
import { ConfigurationProvider } from '../config/config.provider';
import { LoggerService } from '../logging/logger.service';
import { EventTypes } from '../public-events/event-types';
import { PublicEventsService } from '../public-events/public-events.service';
import { StoragePersistanceService } from '../storage/storage-persistance.service';
import { AuthWellKnownEndpoints } from './auth-well-known-endpoints';
import { AuthWellKnownService } from './auth-well-known.service';
import { OpenIdConfiguration } from './openid-configuration';
import { PublicConfiguration } from './public-configuration';

@Injectable()
export class OidcConfigService {
    constructor(
        private readonly loggerService: LoggerService,
        private readonly publicEventsService: PublicEventsService,
        private readonly configurationProvider: ConfigurationProvider,
        private readonly authWellKnownService: AuthWellKnownService,
        private storagePersistanceService: StoragePersistanceService,
        private configValidationService: ConfigValidationService
    ) {}

    withConfig(passedConfig: OpenIdConfiguration, passedAuthWellKnownEndpoints?: AuthWellKnownEndpoints): Promise<any> {
        return new Promise((resolve, reject) => {
            if (!this.configValidationService.validateConfig(passedConfig)) {
                this.loggerService.logError('Validation of config rejected with errors. Config is NOT set.');
                return resolve();
            }

            if (!passedConfig.authWellknownEndpoint) {
                passedConfig.authWellknownEndpoint = passedConfig.stsServer;
            }

            const usedConfig = this.configurationProvider.setConfig(passedConfig);

            const alreadyExistingAuthWellKnownEndpoints = this.storagePersistanceService.read('authWellKnownEndPoints');
            if (!!alreadyExistingAuthWellKnownEndpoints) {
                this.publicEventsService.fireEvent<PublicConfiguration>(EventTypes.ConfigLoaded, {
                    configuration: passedConfig,
                    wellknown: alreadyExistingAuthWellKnownEndpoints,
                });

                return resolve();
            }

            if (!!passedAuthWellKnownEndpoints) {
                this.authWellKnownService.storeWellKnownEndpoints(passedAuthWellKnownEndpoints);
                this.publicEventsService.fireEvent<PublicConfiguration>(EventTypes.ConfigLoaded, {
                    configuration: passedConfig,
                    wellknown: passedAuthWellKnownEndpoints,
                });

                return resolve();
            }

            if (usedConfig.eagerLoadAuthWellKnownEndpoints) {
                this.authWellKnownService
                    .getAuthWellKnownEndPoints(usedConfig.authWellknownEndpoint)
                    .pipe(
                        tap((wellknownEndPoints) =>
                            this.publicEventsService.fireEvent<PublicConfiguration>(EventTypes.ConfigLoaded, {
                                configuration: passedConfig,
                                wellknown: wellknownEndPoints,
                            })
                        )
                    )
                    .subscribe(() => resolve());
            } else {
                this.publicEventsService.fireEvent<PublicConfiguration>(EventTypes.ConfigLoaded, {
                    configuration: passedConfig,
                    wellknown: null,
                });
                resolve();
            }
        });
    }
<<<<<<< HEAD

    storeWellKnownEndpoints(mappedWellKnownEndpoints: AuthWellKnownEndpoints) {
        this.storagePersistanceService.write('authWellKnownEndPoints', mappedWellKnownEndpoints);
    }

    private loadAndStoreAuthWellKnownEndPoints(authWellknownEndpoint: string) {
        return this.authWellKnownService
            .getWellKnownEndPointsFromUrl(authWellknownEndpoint)
            .pipe(tap((mappedWellKnownEndpoints) => this.storeWellKnownEndpoints(mappedWellKnownEndpoints)));
    }
=======
>>>>>>> 4b759b56
}<|MERGE_RESOLUTION|>--- conflicted
+++ resolved
@@ -35,7 +35,7 @@
 
             const usedConfig = this.configurationProvider.setConfig(passedConfig);
 
-            const alreadyExistingAuthWellKnownEndpoints = this.storagePersistanceService.read('authWellKnownEndPoints');
+            const alreadyExistingAuthWellKnownEndpoints = this.storagePersistanceService.authWellKnownEndPoints;
             if (!!alreadyExistingAuthWellKnownEndpoints) {
                 this.publicEventsService.fireEvent<PublicConfiguration>(EventTypes.ConfigLoaded, {
                     configuration: passedConfig,
@@ -76,17 +76,4 @@
             }
         });
     }
-<<<<<<< HEAD
-
-    storeWellKnownEndpoints(mappedWellKnownEndpoints: AuthWellKnownEndpoints) {
-        this.storagePersistanceService.write('authWellKnownEndPoints', mappedWellKnownEndpoints);
-    }
-
-    private loadAndStoreAuthWellKnownEndPoints(authWellknownEndpoint: string) {
-        return this.authWellKnownService
-            .getWellKnownEndPointsFromUrl(authWellknownEndpoint)
-            .pipe(tap((mappedWellKnownEndpoints) => this.storeWellKnownEndpoints(mappedWellKnownEndpoints)));
-    }
-=======
->>>>>>> 4b759b56
 }