--- conflicted
+++ resolved
@@ -12,11 +12,7 @@
 
   beforeEach(() => {
     TestBed.configureTestingModule({
-<<<<<<< HEAD
-      imports: [BrowserModule, HttpClientTestingModule, RouterTestingModule, AuthModule.forRoot({})],
-=======
       imports: [],
->>>>>>> 5061f75c
       providers: [
         {
           provide: LoggerService,
