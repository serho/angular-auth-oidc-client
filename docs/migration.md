--- conflicted
+++ resolved
@@ -1,595 +1,594 @@
-# Migrations
-
-## Version 11 to Version 12
-
-### Configuration in App Module
-
-#### Old:
-
-```ts
-import { HttpClientModule } from '@angular/common/http';
-import { APP_INITIALIZER, NgModule } from '@angular/core';
-import { AuthModule, LogLevel, OidcConfigService } from 'angular-auth-oidc-client';
-// ...
-
-export function configureAuth(oidcConfigService: OidcConfigService) {
-  return () =>
-    oidcConfigService.withConfig({
-      stsServer: '<your sts address here>',
-      redirectUrl: window.location.origin,
-      postLogoutRedirectUri: window.location.origin,
-      clientId: 'angularClient',
-      scope: 'openid profile email',
-      responseType: 'code',
-      silentRenew: true,
-      silentRenewUrl: `${window.location.origin}/silent-renew.html`,
-      logLevel: LogLevel.Debug,
-    });
-}
-
-@NgModule({
-  // ...
-  imports: [
-    // ...
-    AuthModule.forRoot(),
-  ],
-  providers: [
-    OidcConfigService,
-    {
-      provide: APP_INITIALIZER,
-      useFactory: configureAuth,
-      deps: [OidcConfigService],
-      multi: true,
-    },
-  ],
-  // ...
-})
-export class AppModule {}
-```
-
-#### New:
-
-```typescript
-import { HttpClientModule } from '@angular/common/http';
-import { NgModule } from '@angular/core';
-import { AuthModule, LogLevel } from 'angular-auth-oidc-client';
-// ...
-
-@NgModule({
-  // ...
-  imports: [
-    // ...
-    AuthModule.forRoot({
-      config: {
-        stsServer: '<your sts address here>',
-        redirectUrl: window.location.origin,
-        postLogoutRedirectUri: window.location.origin,
-        clientId: 'angularClient',
-        scope: 'openid profile email',
-        responseType: 'code',
-        silentRenew: true,
-        silentRenewUrl: `${window.location.origin}/silent-renew.html`,
-        logLevel: LogLevel.Debug,
-      },
-    }),
-  ],
-  // ...
-})
-export class AppModule {}
-```
-
-#### Old (with Http Loading)
-
-```typescript
-import { HttpClient } from '@angular/common/http';
-import { APP_INITIALIZER, NgModule } from '@angular/core';
-import { AuthModule, OidcConfigService, OidcSecurityService } from 'angular-auth-oidc-client';
-import { map, switchMap } from 'rxjs/operators';
-
-export function configureAuth(oidcConfigService: OidcConfigService, httpClient: HttpClient) {
-  const setupAction$ = httpClient.get<any>(`https://...`).pipe(
-    map((customConfig) => {
-      return {
-        stsServer: customConfig.stsServer,
-        //...
-      };
-    }),
-    switchMap((config) => oidcConfigService.withConfig(config))
-  );
-
-  return () => setupAction$.toPromise();
-}
-
-@NgModule({
-  imports: [AuthModule.forRoot()],
-  providers: [
-    OidcSecurityService,
-    OidcConfigService,
-    {
-      provide: APP_INITIALIZER,
-      useFactory: configureAuth,
-      deps: [OidcConfigService, HttpClient],
-      multi: true,
-    },
-  ],
-  exports: [AuthModule],
-})
-export class AuthConfigModule {}
-```
-
-#### New (with HTTP Loading)
-
-```typescript
-import { HttpClient } from '@angular/common/http';
-import { NgModule } from '@angular/core';
-import { AuthModule, StsConfigHttpLoader, StsConfigLoader } from 'angular-auth-oidc-client';
-import { map } from 'rxjs/operators';
-
-export const httpLoaderFactory = (httpClient: HttpClient) => {
-  const config$ = httpClient
-    .get<any>(`https://...`)
-    .pipe(
-      map((customConfig: any) => {
-        return {
-          stsServer: customConfig.stsServer,
-          //...
-        };
-      })
-    )
-    .toPromise();
-
-  return new StsConfigHttpLoader(config$);
-};
-
-@NgModule({
-  imports: [
-    AuthModule.forRoot({
-      loader: {
-        provide: StsConfigLoader,
-        useFactory: httpLoaderFactory,
-        deps: [HttpClient],
-      },
-    }),
-  ],
-  exports: [AuthModule],
-})
-export class AuthConfigModule {}
-```
-
-<<<<<<< HEAD
-### Return type of `checkAuth()` method is now an object `LoginResponse`
-
-In the previous version the `checkAuth` method only returned if you are authenticated or not. New the method returns the `LoginResponse` object which provides
-
-```typescript
-export interface LoginResponse {
-  isAuthenticated: boolean;
-  userData?: any;
-  accessToken?: string;
-  errorMessage?: string;
-}
-```
-
-#### Old
-
-```typescript
-this.oidcSecurityService.checkAuth().subscribe((isAuthenticated) => {
-  console.log('app authenticated', isAuthenticated);
-});
-```
-
-#### New
-
-```typescript
-this.oidcSecurityService.checkAuth().subscribe(({ isAuthenticated }) => {
-  console.log('app authenticated', isAuthenticated);
-});
-```
-
-Or if you want to have all information
-
-```typescript
-this.oidcSecurityService.checkAuth().subscribe(({ isAuthenticated, userData, accessToken, errorMessage }) => {
-  console.log(isAuthenticated);
-  console.log(userData);
-  console.log(accessToken);
-  console.log(errorMessage);
-});
-=======
-### Authorization Result has been updated with breaking changes
-
-`AuthorizationResult` has been updated to return a boolean called `isAuthenticated` instead of an `AuthorizedState` enum value called `authorizationState`
-
-### Old
-
-```typescript
-import { Component, OnInit } from '@angular/core';
-import { PublicEventsService, EventTypes, OidcClientNotification, AuthorizationResult, AuthorizedState } from 'angular-auth-oidc-client';
-import { filter } from 'rxjs/operators';
-
-@Component({
-  selector: 'app-root',
-  templateUrl: './app.component.html',
-  styleUrls: ['./app.component.scss'],
-})
-export class AppComponent implements OnInit {
-  title = 'AuthTest';
-  constructor(private readonly eventService: PublicEventsService) {}
-
-  ngOnInit(): void {
-    this.eventService
-      .registerForEvents()
-      .pipe(filter((notification) => notification.type === EventTypes.NewAuthorizationResult))
-      .subscribe((result: OidcClientNotification<AuthorizationResult>) => {
-        console.log('NewAuthorizationResult', result);
-        console.log('isAuthenticated', result.value.authorizationState === AuthorizedState.Authorized);
-      });
-  }
-}
-```
-
-### New
-
-```typescript
-import { Component, OnInit } from '@angular/core';
-import { PublicEventsService, EventTypes, OidcClientNotification, AuthorizationResult } from 'angular-auth-oidc-client';
-import { filter } from 'rxjs/operators';
-
-@Component({
-  selector: 'app-root',
-  templateUrl: './app.component.html',
-  styleUrls: ['./app.component.scss'],
-})
-export class AppComponent implements OnInit {
-  title = 'AuthTest';
-  constructor(private readonly eventService: PublicEventsService) {}
-
-  ngOnInit(): void {
-    this.eventService
-      .registerForEvents()
-      .pipe(filter((notification) => notification.type === EventTypes.NewAuthorizationResult))
-      .subscribe((result: OidcClientNotification<AuthorizationResult>) => {
-        console.log('NewAuthorizationResult', result);
-        console.log('isAuthenticated', result.value.isAuthenticated);
-      });
-  }
-}
->>>>>>> 7d61f9eb
-```
-
-## Version 10 to Version 11
-
-### App module simple
-
-#### Old
-
-```typescript
-export function loadConfig(oidcConfigService: OidcConfigService) {
-  return () => oidcConfigService.load_using_stsServer('https://localhost:44318');
-}
-
-@NgModule({
-  imports: [
-    HttpClientModule,
-    AuthModule.forRoot(),
-    // ...
-  ],
-
-  declarations: [AppComponent],
-
-  providers: [
-    OidcConfigService,
-    {
-      provide: APP_INITIALIZER,
-      useFactory: configureAuth,
-      deps: [OidcConfigService, HttpClient],
-      multi: true,
-    },
-    Configuration,
-  ],
-
-  bootstrap: [AppComponent],
-})
-export class AppModule {
-  constructor(private oidcSecurityService: OidcSecurityService, private oidcConfigService: OidcConfigService) {
-    this.oidcConfigService.onConfigurationLoaded.subscribe((configResult: ConfigResult) => {
-      const config: OpenIdConfiguration = {
-        stsServer: 'https://localhost:44318',
-        redirect_url: 'https://localhost:44395',
-        client_id: 'angularclient2',
-        response_type: 'code',
-        scope: 'dataEventRecords openid profile email',
-        post_logout_redirect_uri: 'https://localhost:44395/unauthorized',
-        start_checksession: false,
-        silent_renew: true,
-        silent_renew_url: 'https://localhost:44395/silent-renew.html',
-        post_login_route: '/dm',
-        forbidden_route: '/unauthorized',
-        unauthorized_route: '/unauthorized',
-        log_console_warning_active: true,
-        log_console_debug_active: false,
-        max_id_token_iat_offset_allowed_in_seconds: 10,
-        history_cleanup_off: true,
-        // iss_validation_off: false
-        // disable_iat_offset_validation: true
-      };
-
-      this.oidcSecurityService.setupModule(config, configResult.authWellknownEndpoints);
-    });
-  }
-}
-```
-
-#### New
-
-```typescript
-// imports
-import { NgModule, APP_INITIALIZER } from '@angular/core';
-import { AuthModule, OidcConfigService } from 'angular-auth-oidc-client';
-
-export function configureAuth(oidcConfigService: OidcConfigService) {
-  return () =>
-    oidcConfigService.withConfig({
-      stsServer: 'https://localhost:44318',
-      redirectUrl: window.location.origin,
-      postLogoutRedirectUri: 'https://localhost:44395/unauthorized',
-      clientId: 'angularclient2',
-      scope: 'dataEventRecords openid profile email',
-      responseType: 'code',
-      silentRenew: true,
-      silentRenewUrl: `${window.location.origin}/silent-renew.html`,
-      renewTimeBeforeTokenExpiresInSeconds: 10,
-      logLevel: LogLevel.Debug,
-      postLoginRoute: '/dm',
-      forbiddenRoute: '/unauthorized',
-      unauthorizedRoute: '/unauthorized',
-      historyCleanupOff: true,
-    });
-}
-
-@NgModule({
-  imports: [AuthModule.forRoot()],
-  // declarations, etc.
-  providers: [
-    OidcConfigService,
-    {
-      provide: APP_INITIALIZER,
-      useFactory: configureAuth,
-      deps: [OidcConfigService],
-      multi: true,
-    },
-  ],
-})
-export class AppModule {}
-```
-
-### App module (when loading config from an http endpoint)
-
-#### Old
-
-```typescript
-// imports
-import { NgModule, APP_INITIALIZER } from '@angular/core';
-import { AuthModule, OidcConfigService, ConfigResult, OpenIdConfiguration } from 'angular-auth-oidc-client';
-
-export function loadConfig(oidcConfigService: OidcConfigService) {
-  return () => oidcConfigService.load(`${window.location.origin}/api/ClientAppSettings`);
-}
-@NgModule({
-  imports: [
-    HttpClientModule,
-    AuthModule.forRoot(),
-    //...
-  ],
-
-  declarations: [AppComponent],
-
-  providers: [
-    OidcSecurityService,
-    OidcConfigService,
-    {
-      provide: APP_INITIALIZER,
-      useFactory: loadConfig,
-      deps: [OidcConfigService],
-      multi: true,
-    },
-    Configuration,
-  ],
-
-  bootstrap: [AppComponent],
-})
-export class AppModule {
-  constructor(private oidcSecurityService: OidcSecurityService, private oidcConfigService: OidcConfigService) {
-    this.oidcConfigService.onConfigurationLoaded.subscribe((configResult: ConfigResult) => {
-      const config: OpenIdConfiguration = {
-        stsServer: configResult.customConfig.stsServer,
-        redirect_url: configResult.customConfig.redirect_url,
-        client_id: configResult.customConfig.client_id,
-        response_type: configResult.customConfig.response_type,
-        scope: configResult.customConfig.scope,
-        post_logout_redirect_uri: configResult.customConfig.post_logout_redirect_uri,
-        start_checksession: configResult.customConfig.start_checksession,
-        silent_renew: configResult.customConfig.silent_renew,
-        silent_renew_url: 'https://localhost:44311/silent-renew.html',
-        post_login_route: configResult.customConfig.startup_route,
-        forbidden_route: configResult.customConfig.forbidden_route,
-        unauthorized_route: configResult.customConfig.unauthorized_route,
-        log_console_warning_active: configResult.customConfig.log_console_warning_active,
-        log_console_debug_active: configResult.customConfig.log_console_debug_active,
-        max_id_token_iat_offset_allowed_in_seconds: configResult.customConfig.max_id_token_iat_offset_allowed_in_seconds,
-        history_cleanup_off: true,
-        // iss_validation_off: false
-        // disable_iat_offset_validation: true
-      };
-
-      this.oidcSecurityService.setupModule(config, configResult.authWellknownEndpoints);
-    });
-  }
-}
-```
-
-#### New
-
-```typescript
-import { NgModule, APP_INITIALIZER } from '@angular/core';
-import { HttpClient, HttpClientModule } from '@angular/common/http';
-import { AuthModule, OidcConfigService } from 'angular-auth-oidc-client';
-import { map, switchMap } from 'rxjs/operators';
-
-export function configureAuth(oidcConfigService: OidcConfigService, httpClient: HttpClient) {
-  const setupAction$ = httpClient.get<any>(`${window.location.origin}/api/ClientAppSettings`).pipe(
-    map((customConfig) => {
-      return {
-        stsServer: customConfig.stsServer,
-        redirectUrl: customConfig.redirect_url,
-        clientId: customConfig.client_id,
-        responseType: customConfig.response_type,
-        scope: customConfig.scope,
-        postLogoutRedirectUri: customConfig.post_logout_redirect_uri,
-        startCheckSession: customConfig.start_checksession,
-        silentRenew: true,
-        silentRenewUrl: customConfig.redirect_url + '/silent-renew.html',
-        postLoginRoute: customConfig.startup_route,
-        forbiddenRoute: customConfig.forbidden_route,
-        unauthorizedRoute: customConfig.unauthorized_route,
-        logLevel: 0, // LogLevel.Debug, // customConfig.logLevel
-        maxIdTokenIatOffsetAllowedInSeconds: customConfig.max_id_token_iat_offset_allowed_in_seconds,
-        historyCleanupOff: true,
-        // autoUserinfo: false,
-      };
-    }),
-    switchMap((config) => oidcConfigService.withConfig(config))
-  );
-
-  return () => setupAction$.toPromise();
-}
-
-@NgModule({
-  imports: [
-    HttpClientModule,
-    AuthModule.forRoot(),
-    // ...
-  ],
-  // ...
-  providers: [
-    OidcConfigService,
-    {
-      provide: APP_INITIALIZER,
-      useFactory: configureAuth,
-      deps: [OidcConfigService, HttpClient],
-      multi: true,
-    },
-  ],
-
-  bootstrap: [AppComponent],
-})
-export class AppModule {}
-```
-
-### App Component
-
-#### Old
-
-```typescript
-import { Component, OnInit, OnDestroy } from '@angular/core';
-import { Subscription } from 'rxjs';
-import { OidcSecurityService } from 'angular-auth-oidc-client';
-
-@Component({
-  selector: 'app-component',
-  templateUrl: 'app.component.html',
-  styleUrls: ['./app.component.scss'],
-})
-export class AppComponent implements OnInit, OnDestroy {
-  isAuthorizedSubscription: Subscription | undefined;
-  isAuthorized = false;
-
-  constructor(public oidcSecurityService: OidcSecurityService) {
-    if (this.oidcSecurityService.moduleSetup) {
-      this.doCallbackLogicIfRequired();
-    } else {
-      this.oidcSecurityService.onModuleSetup.subscribe(() => {
-        this.doCallbackLogicIfRequired();
-      });
-    }
-  }
-
-  ngOnInit() {
-    this.isAuthorizedSubscription = this.oidcSecurityService.getIsAuthorized().subscribe((isAuthorized: boolean) => {
-      this.isAuthorized = isAuthorized;
-    });
-  }
-
-  ngOnDestroy(): void {
-    if (this.isAuthorizedSubscription) {
-      this.isAuthorizedSubscription.unsubscribe();
-    }
-  }
-
-  private doCallbackLogicIfRequired() {
-    // Will do a callback, if the url has a code and state parameter.
-    this.oidcSecurityService.authorizedCallbackWithCode(window.location.toString());
-  }
-}
-```
-
-#### New
-
-```typescript
-import { Component, OnInit } from '@angular/core';
-import { Observable } from 'rxjs';
-import { OidcSecurityService } from 'angular-auth-oidc-client';
-
-@Component({
-  selector: 'app-component',
-  templateUrl: 'app.component.html',
-  styleUrls: ['./app.component.scss'],
-})
-export class AppComponent implements OnInit {
-  isAuthenticated$: Observable<boolean>;
-
-  constructor(public oidcSecurityService: OidcSecurityService) {}
-
-  ngOnInit() {
-    this.isAuthenticated$ = this.oidcSecurityService.isAuthenticated$;
-
-    this.oidcSecurityService.checkAuth().subscribe((isAuthenticated) => console.log('app authenticated', isAuthenticated));
-  }
-}
-```
-
-### isAuthenticated
-
-#### Old
-
-```typescript
-this.oidcSecurityService.getIsAuthorized().subscribe((isAuthenticated: boolean) => {
-  //  work with `isAuthenticated`
-});
-```
-
-#### New
-
-```typescript
-this.oidcSecurityService.isAuthenticated$.subscribe((isAuthenticated: boolean) => {
-  // work with `isAuthenticated`
-});
-```
-
-### User data
-
-#### Old
-
-```typescript
-this.oidcSecurityService.getUserData().subscribe((userData: any) => {
-  // work with `userData`
-});
-```
-
-### New
-
-```typescript
-this.oidcSecurityService.userData$.subscribe((userData: any) => {
-  // work with `userData`
-});
-```
+# Migrations
+
+## Version 11 to Version 12
+
+### Configuration in App Module
+
+#### Old:
+
+```ts
+import { HttpClientModule } from '@angular/common/http';
+import { APP_INITIALIZER, NgModule } from '@angular/core';
+import { AuthModule, LogLevel, OidcConfigService } from 'angular-auth-oidc-client';
+// ...
+
+export function configureAuth(oidcConfigService: OidcConfigService) {
+  return () =>
+    oidcConfigService.withConfig({
+      stsServer: '<your sts address here>',
+      redirectUrl: window.location.origin,
+      postLogoutRedirectUri: window.location.origin,
+      clientId: 'angularClient',
+      scope: 'openid profile email',
+      responseType: 'code',
+      silentRenew: true,
+      silentRenewUrl: `${window.location.origin}/silent-renew.html`,
+      logLevel: LogLevel.Debug,
+    });
+}
+
+@NgModule({
+  // ...
+  imports: [
+    // ...
+    AuthModule.forRoot(),
+  ],
+  providers: [
+    OidcConfigService,
+    {
+      provide: APP_INITIALIZER,
+      useFactory: configureAuth,
+      deps: [OidcConfigService],
+      multi: true,
+    },
+  ],
+  // ...
+})
+export class AppModule {}
+```
+
+#### New:
+
+```typescript
+import { HttpClientModule } from '@angular/common/http';
+import { NgModule } from '@angular/core';
+import { AuthModule, LogLevel } from 'angular-auth-oidc-client';
+// ...
+
+@NgModule({
+  // ...
+  imports: [
+    // ...
+    AuthModule.forRoot({
+      config: {
+        stsServer: '<your sts address here>',
+        redirectUrl: window.location.origin,
+        postLogoutRedirectUri: window.location.origin,
+        clientId: 'angularClient',
+        scope: 'openid profile email',
+        responseType: 'code',
+        silentRenew: true,
+        silentRenewUrl: `${window.location.origin}/silent-renew.html`,
+        logLevel: LogLevel.Debug,
+      },
+    }),
+  ],
+  // ...
+})
+export class AppModule {}
+```
+
+#### Old (with Http Loading)
+
+```typescript
+import { HttpClient } from '@angular/common/http';
+import { APP_INITIALIZER, NgModule } from '@angular/core';
+import { AuthModule, OidcConfigService, OidcSecurityService } from 'angular-auth-oidc-client';
+import { map, switchMap } from 'rxjs/operators';
+
+export function configureAuth(oidcConfigService: OidcConfigService, httpClient: HttpClient) {
+  const setupAction$ = httpClient.get<any>(`https://...`).pipe(
+    map((customConfig) => {
+      return {
+        stsServer: customConfig.stsServer,
+        //...
+      };
+    }),
+    switchMap((config) => oidcConfigService.withConfig(config))
+  );
+
+  return () => setupAction$.toPromise();
+}
+
+@NgModule({
+  imports: [AuthModule.forRoot()],
+  providers: [
+    OidcSecurityService,
+    OidcConfigService,
+    {
+      provide: APP_INITIALIZER,
+      useFactory: configureAuth,
+      deps: [OidcConfigService, HttpClient],
+      multi: true,
+    },
+  ],
+  exports: [AuthModule],
+})
+export class AuthConfigModule {}
+```
+
+#### New (with HTTP Loading)
+
+```typescript
+import { HttpClient } from '@angular/common/http';
+import { NgModule } from '@angular/core';
+import { AuthModule, StsConfigHttpLoader, StsConfigLoader } from 'angular-auth-oidc-client';
+import { map } from 'rxjs/operators';
+
+export const httpLoaderFactory = (httpClient: HttpClient) => {
+  const config$ = httpClient
+    .get<any>(`https://...`)
+    .pipe(
+      map((customConfig: any) => {
+        return {
+          stsServer: customConfig.stsServer,
+          //...
+        };
+      })
+    )
+    .toPromise();
+
+  return new StsConfigHttpLoader(config$);
+};
+
+@NgModule({
+  imports: [
+    AuthModule.forRoot({
+      loader: {
+        provide: StsConfigLoader,
+        useFactory: httpLoaderFactory,
+        deps: [HttpClient],
+      },
+    }),
+  ],
+  exports: [AuthModule],
+})
+export class AuthConfigModule {}
+```
+
+### Return type of `checkAuth()` method is now an object `LoginResponse`
+
+In the previous version the `checkAuth` method only returned if you are authenticated or not. New the method returns the `LoginResponse` object which provides
+
+```typescript
+export interface LoginResponse {
+  isAuthenticated: boolean;
+  userData?: any;
+  accessToken?: string;
+  errorMessage?: string;
+}
+```
+
+#### Old
+
+```typescript
+this.oidcSecurityService.checkAuth().subscribe((isAuthenticated) => {
+  console.log('app authenticated', isAuthenticated);
+});
+```
+
+#### New
+
+```typescript
+this.oidcSecurityService.checkAuth().subscribe(({ isAuthenticated }) => {
+  console.log('app authenticated', isAuthenticated);
+});
+```
+
+Or if you want to have all information
+
+```typescript
+this.oidcSecurityService.checkAuth().subscribe(({ isAuthenticated, userData, accessToken, errorMessage }) => {
+  console.log(isAuthenticated);
+  console.log(userData);
+  console.log(accessToken);
+  console.log(errorMessage);
+});
+```
+
+### Authorization Result has been updated with breaking changes
+
+`AuthorizationResult` has been updated to return a boolean called `isAuthenticated` instead of an `AuthorizedState` enum value called `authorizationState`
+
+### Old
+
+```typescript
+import { Component, OnInit } from '@angular/core';
+import { PublicEventsService, EventTypes, OidcClientNotification, AuthorizationResult, AuthorizedState } from 'angular-auth-oidc-client';
+import { filter } from 'rxjs/operators';
+
+@Component({
+  selector: 'app-root',
+  templateUrl: './app.component.html',
+  styleUrls: ['./app.component.scss'],
+})
+export class AppComponent implements OnInit {
+  title = 'AuthTest';
+  constructor(private readonly eventService: PublicEventsService) {}
+
+  ngOnInit(): void {
+    this.eventService
+      .registerForEvents()
+      .pipe(filter((notification) => notification.type === EventTypes.NewAuthorizationResult))
+      .subscribe((result: OidcClientNotification<AuthorizationResult>) => {
+        console.log('NewAuthorizationResult', result);
+        console.log('isAuthenticated', result.value.authorizationState === AuthorizedState.Authorized);
+      });
+  }
+}
+```
+
+### New
+
+```typescript
+import { Component, OnInit } from '@angular/core';
+import { PublicEventsService, EventTypes, OidcClientNotification, AuthorizationResult } from 'angular-auth-oidc-client';
+import { filter } from 'rxjs/operators';
+
+@Component({
+  selector: 'app-root',
+  templateUrl: './app.component.html',
+  styleUrls: ['./app.component.scss'],
+})
+export class AppComponent implements OnInit {
+  title = 'AuthTest';
+  constructor(private readonly eventService: PublicEventsService) {}
+
+  ngOnInit(): void {
+    this.eventService
+      .registerForEvents()
+      .pipe(filter((notification) => notification.type === EventTypes.NewAuthorizationResult))
+      .subscribe((result: OidcClientNotification<AuthorizationResult>) => {
+        console.log('NewAuthorizationResult', result);
+        console.log('isAuthenticated', result.value.isAuthenticated);
+      });
+  }
+}
+```
+
+## Version 10 to Version 11
+
+### App module simple
+
+#### Old
+
+```typescript
+export function loadConfig(oidcConfigService: OidcConfigService) {
+  return () => oidcConfigService.load_using_stsServer('https://localhost:44318');
+}
+
+@NgModule({
+  imports: [
+    HttpClientModule,
+    AuthModule.forRoot(),
+    // ...
+  ],
+
+  declarations: [AppComponent],
+
+  providers: [
+    OidcConfigService,
+    {
+      provide: APP_INITIALIZER,
+      useFactory: configureAuth,
+      deps: [OidcConfigService, HttpClient],
+      multi: true,
+    },
+    Configuration,
+  ],
+
+  bootstrap: [AppComponent],
+})
+export class AppModule {
+  constructor(private oidcSecurityService: OidcSecurityService, private oidcConfigService: OidcConfigService) {
+    this.oidcConfigService.onConfigurationLoaded.subscribe((configResult: ConfigResult) => {
+      const config: OpenIdConfiguration = {
+        stsServer: 'https://localhost:44318',
+        redirect_url: 'https://localhost:44395',
+        client_id: 'angularclient2',
+        response_type: 'code',
+        scope: 'dataEventRecords openid profile email',
+        post_logout_redirect_uri: 'https://localhost:44395/unauthorized',
+        start_checksession: false,
+        silent_renew: true,
+        silent_renew_url: 'https://localhost:44395/silent-renew.html',
+        post_login_route: '/dm',
+        forbidden_route: '/unauthorized',
+        unauthorized_route: '/unauthorized',
+        log_console_warning_active: true,
+        log_console_debug_active: false,
+        max_id_token_iat_offset_allowed_in_seconds: 10,
+        history_cleanup_off: true,
+        // iss_validation_off: false
+        // disable_iat_offset_validation: true
+      };
+
+      this.oidcSecurityService.setupModule(config, configResult.authWellknownEndpoints);
+    });
+  }
+}
+```
+
+#### New
+
+```typescript
+// imports
+import { NgModule, APP_INITIALIZER } from '@angular/core';
+import { AuthModule, OidcConfigService } from 'angular-auth-oidc-client';
+
+export function configureAuth(oidcConfigService: OidcConfigService) {
+  return () =>
+    oidcConfigService.withConfig({
+      stsServer: 'https://localhost:44318',
+      redirectUrl: window.location.origin,
+      postLogoutRedirectUri: 'https://localhost:44395/unauthorized',
+      clientId: 'angularclient2',
+      scope: 'dataEventRecords openid profile email',
+      responseType: 'code',
+      silentRenew: true,
+      silentRenewUrl: `${window.location.origin}/silent-renew.html`,
+      renewTimeBeforeTokenExpiresInSeconds: 10,
+      logLevel: LogLevel.Debug,
+      postLoginRoute: '/dm',
+      forbiddenRoute: '/unauthorized',
+      unauthorizedRoute: '/unauthorized',
+      historyCleanupOff: true,
+    });
+}
+
+@NgModule({
+  imports: [AuthModule.forRoot()],
+  // declarations, etc.
+  providers: [
+    OidcConfigService,
+    {
+      provide: APP_INITIALIZER,
+      useFactory: configureAuth,
+      deps: [OidcConfigService],
+      multi: true,
+    },
+  ],
+})
+export class AppModule {}
+```
+
+### App module (when loading config from an http endpoint)
+
+#### Old
+
+```typescript
+// imports
+import { NgModule, APP_INITIALIZER } from '@angular/core';
+import { AuthModule, OidcConfigService, ConfigResult, OpenIdConfiguration } from 'angular-auth-oidc-client';
+
+export function loadConfig(oidcConfigService: OidcConfigService) {
+  return () => oidcConfigService.load(`${window.location.origin}/api/ClientAppSettings`);
+}
+@NgModule({
+  imports: [
+    HttpClientModule,
+    AuthModule.forRoot(),
+    //...
+  ],
+
+  declarations: [AppComponent],
+
+  providers: [
+    OidcSecurityService,
+    OidcConfigService,
+    {
+      provide: APP_INITIALIZER,
+      useFactory: loadConfig,
+      deps: [OidcConfigService],
+      multi: true,
+    },
+    Configuration,
+  ],
+
+  bootstrap: [AppComponent],
+})
+export class AppModule {
+  constructor(private oidcSecurityService: OidcSecurityService, private oidcConfigService: OidcConfigService) {
+    this.oidcConfigService.onConfigurationLoaded.subscribe((configResult: ConfigResult) => {
+      const config: OpenIdConfiguration = {
+        stsServer: configResult.customConfig.stsServer,
+        redirect_url: configResult.customConfig.redirect_url,
+        client_id: configResult.customConfig.client_id,
+        response_type: configResult.customConfig.response_type,
+        scope: configResult.customConfig.scope,
+        post_logout_redirect_uri: configResult.customConfig.post_logout_redirect_uri,
+        start_checksession: configResult.customConfig.start_checksession,
+        silent_renew: configResult.customConfig.silent_renew,
+        silent_renew_url: 'https://localhost:44311/silent-renew.html',
+        post_login_route: configResult.customConfig.startup_route,
+        forbidden_route: configResult.customConfig.forbidden_route,
+        unauthorized_route: configResult.customConfig.unauthorized_route,
+        log_console_warning_active: configResult.customConfig.log_console_warning_active,
+        log_console_debug_active: configResult.customConfig.log_console_debug_active,
+        max_id_token_iat_offset_allowed_in_seconds: configResult.customConfig.max_id_token_iat_offset_allowed_in_seconds,
+        history_cleanup_off: true,
+        // iss_validation_off: false
+        // disable_iat_offset_validation: true
+      };
+
+      this.oidcSecurityService.setupModule(config, configResult.authWellknownEndpoints);
+    });
+  }
+}
+```
+
+#### New
+
+```typescript
+import { NgModule, APP_INITIALIZER } from '@angular/core';
+import { HttpClient, HttpClientModule } from '@angular/common/http';
+import { AuthModule, OidcConfigService } from 'angular-auth-oidc-client';
+import { map, switchMap } from 'rxjs/operators';
+
+export function configureAuth(oidcConfigService: OidcConfigService, httpClient: HttpClient) {
+  const setupAction$ = httpClient.get<any>(`${window.location.origin}/api/ClientAppSettings`).pipe(
+    map((customConfig) => {
+      return {
+        stsServer: customConfig.stsServer,
+        redirectUrl: customConfig.redirect_url,
+        clientId: customConfig.client_id,
+        responseType: customConfig.response_type,
+        scope: customConfig.scope,
+        postLogoutRedirectUri: customConfig.post_logout_redirect_uri,
+        startCheckSession: customConfig.start_checksession,
+        silentRenew: true,
+        silentRenewUrl: customConfig.redirect_url + '/silent-renew.html',
+        postLoginRoute: customConfig.startup_route,
+        forbiddenRoute: customConfig.forbidden_route,
+        unauthorizedRoute: customConfig.unauthorized_route,
+        logLevel: 0, // LogLevel.Debug, // customConfig.logLevel
+        maxIdTokenIatOffsetAllowedInSeconds: customConfig.max_id_token_iat_offset_allowed_in_seconds,
+        historyCleanupOff: true,
+        // autoUserinfo: false,
+      };
+    }),
+    switchMap((config) => oidcConfigService.withConfig(config))
+  );
+
+  return () => setupAction$.toPromise();
+}
+
+@NgModule({
+  imports: [
+    HttpClientModule,
+    AuthModule.forRoot(),
+    // ...
+  ],
+  // ...
+  providers: [
+    OidcConfigService,
+    {
+      provide: APP_INITIALIZER,
+      useFactory: configureAuth,
+      deps: [OidcConfigService, HttpClient],
+      multi: true,
+    },
+  ],
+
+  bootstrap: [AppComponent],
+})
+export class AppModule {}
+```
+
+### App Component
+
+#### Old
+
+```typescript
+import { Component, OnInit, OnDestroy } from '@angular/core';
+import { Subscription } from 'rxjs';
+import { OidcSecurityService } from 'angular-auth-oidc-client';
+
+@Component({
+  selector: 'app-component',
+  templateUrl: 'app.component.html',
+  styleUrls: ['./app.component.scss'],
+})
+export class AppComponent implements OnInit, OnDestroy {
+  isAuthorizedSubscription: Subscription | undefined;
+  isAuthorized = false;
+
+  constructor(public oidcSecurityService: OidcSecurityService) {
+    if (this.oidcSecurityService.moduleSetup) {
+      this.doCallbackLogicIfRequired();
+    } else {
+      this.oidcSecurityService.onModuleSetup.subscribe(() => {
+        this.doCallbackLogicIfRequired();
+      });
+    }
+  }
+
+  ngOnInit() {
+    this.isAuthorizedSubscription = this.oidcSecurityService.getIsAuthorized().subscribe((isAuthorized: boolean) => {
+      this.isAuthorized = isAuthorized;
+    });
+  }
+
+  ngOnDestroy(): void {
+    if (this.isAuthorizedSubscription) {
+      this.isAuthorizedSubscription.unsubscribe();
+    }
+  }
+
+  private doCallbackLogicIfRequired() {
+    // Will do a callback, if the url has a code and state parameter.
+    this.oidcSecurityService.authorizedCallbackWithCode(window.location.toString());
+  }
+}
+```
+
+#### New
+
+```typescript
+import { Component, OnInit } from '@angular/core';
+import { Observable } from 'rxjs';
+import { OidcSecurityService } from 'angular-auth-oidc-client';
+
+@Component({
+  selector: 'app-component',
+  templateUrl: 'app.component.html',
+  styleUrls: ['./app.component.scss'],
+})
+export class AppComponent implements OnInit {
+  isAuthenticated$: Observable<boolean>;
+
+  constructor(public oidcSecurityService: OidcSecurityService) {}
+
+  ngOnInit() {
+    this.isAuthenticated$ = this.oidcSecurityService.isAuthenticated$;
+
+    this.oidcSecurityService.checkAuth().subscribe((isAuthenticated) => console.log('app authenticated', isAuthenticated));
+  }
+}
+```
+
+### isAuthenticated
+
+#### Old
+
+```typescript
+this.oidcSecurityService.getIsAuthorized().subscribe((isAuthenticated: boolean) => {
+  //  work with `isAuthenticated`
+});
+```
+
+#### New
+
+```typescript
+this.oidcSecurityService.isAuthenticated$.subscribe((isAuthenticated: boolean) => {
+  // work with `isAuthenticated`
+});
+```
+
+### User data
+
+#### Old
+
+```typescript
+this.oidcSecurityService.getUserData().subscribe((userData: any) => {
+  // work with `userData`
+});
+```
+
+### New
+
+```typescript
+this.oidcSecurityService.userData$.subscribe((userData: any) => {
+  // work with `userData`
+});
+```