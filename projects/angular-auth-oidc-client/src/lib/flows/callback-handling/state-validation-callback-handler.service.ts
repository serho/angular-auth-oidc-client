import { DOCUMENT } from '@angular/common';
import { Inject, Injectable } from '@angular/core';
import { Observable, throwError } from 'rxjs';
import { AuthStateService } from '../../auth-state/auth-state.service';
import { LoggerService } from '../../logging/logger.service';
import { StateValidationResult } from '../../validation/state-validation-result';
import { StateValidationService } from '../../validation/state-validation.service';
import { CallbackContext } from '../callback-context';
import { ResetAuthDataService } from '../reset-auth-data.service';
import { map } from 'rxjs/operators';

@Injectable()
export class StateValidationCallbackHandlerService {
  constructor(
    private readonly loggerService: LoggerService,
    private readonly stateValidationService: StateValidationService,
    private readonly authStateService: AuthStateService,
    private readonly resetAuthDataService: ResetAuthDataService,
    @Inject(DOCUMENT) private readonly doc: any
  ) {}

  // STEP 4 All flows

  callbackStateValidation(callbackContext: CallbackContext, configId: string): Observable<CallbackContext> {
    return this.stateValidationService.getValidatedStateResult(callbackContext, configId).pipe(
      map((validationResult: StateValidationResult) => {
        callbackContext.validationResult = validationResult;

        if (validationResult.authResponseIsValid) {
          this.authStateService.setAuthorizationData(validationResult.accessToken, callbackContext.authResult, configId);

          return callbackContext;
        } else {
          const errorMessage = `authorizedCallback, token(s) validation failed, resetting. Hash: ${this.doc.location.hash}`;
          this.loggerService.logWarning(configId, errorMessage);
          this.resetAuthDataService.resetAuthorizationData(configId);
          this.publishUnauthorizedState(callbackContext.validationResult, callbackContext.isRenewProcess);

<<<<<<< HEAD
          throwError(errorMessage);

          return callbackContext;
        }
      })
    );
=======
      return throwError(() => new Error(errorMessage));
    }
>>>>>>> 449be6f7
  }

  private publishUnauthorizedState(stateValidationResult: StateValidationResult, isRenewProcess: boolean): void {
    this.authStateService.updateAndPublishAuthState({
      isAuthenticated: false,
      validationResult: stateValidationResult.state,
      isRenewProcess,
    });
  }
}<|MERGE_RESOLUTION|>--- conflicted
+++ resolved
@@ -36,17 +36,11 @@
           this.resetAuthDataService.resetAuthorizationData(configId);
           this.publishUnauthorizedState(callbackContext.validationResult, callbackContext.isRenewProcess);
 
-<<<<<<< HEAD
           throwError(errorMessage);
-
-          return callbackContext;
+          return throwError(() => new Error(errorMessage));
         }
       })
     );
-=======
-      return throwError(() => new Error(errorMessage));
-    }
->>>>>>> 449be6f7
   }
 
   private publishUnauthorizedState(stateValidationResult: StateValidationResult, isRenewProcess: boolean): void {
