--- conflicted
+++ resolved
@@ -70,18 +70,6 @@
     "zone.js": "~0.11.4"
   },
   "devDependencies": {
-<<<<<<< HEAD
-    "@angular-devkit/build-angular": "~12.0.0",
-    "@angular-devkit/core": "^12.0.0",
-    "@angular-devkit/schematics": "^12.0.0",
-    "@angular-eslint/builder": "12.1.0",
-    "@angular-eslint/eslint-plugin": "12.1.0",
-    "@angular-eslint/eslint-plugin-template": "12.1.0",
-    "@angular-eslint/schematics": "12.1.0",
-    "@angular-eslint/template-parser": "12.1.0",
-    "@angular/cli": "~12.0.0",
-    "@angular/compiler-cli": "~12.0.0",
-=======
     "@angular-devkit/build-angular": "~13.0.2",
     "@angular-devkit/core": "^13.0.2",
     "@angular-devkit/schematics": "^13.0.2",
@@ -93,7 +81,6 @@
     "@angular/cli": "~13.0.2",
     "@angular/compiler-cli": "~13.0.1",
     "@arkweid/lefthook": "^0.7.7",
->>>>>>> 449be6f7
     "@types/jasmine": "~3.6.0",
     "@types/node": "^12.11.1",
     "@typescript-eslint/eslint-plugin": "4.23.0",
@@ -103,10 +90,6 @@
     "eslint-plugin-import": "2.22.1",
     "eslint-plugin-jsdoc": "30.7.6",
     "eslint-plugin-prefer-arrow": "1.2.2",
-<<<<<<< HEAD
-    "husky": "^5.0.8",
-=======
->>>>>>> 449be6f7
     "jasmine-core": "~3.7.0",
     "jasmine-spec-reporter": "~5.0.0",
     "karma": "~6.3.0",
@@ -115,20 +98,12 @@
     "karma-jasmine": "~4.0.0",
     "karma-jasmine-html-reporter": "^1.5.0",
     "ncp": "^2.0.0",
-<<<<<<< HEAD
-    "ng-packagr": "^12.0.0",
-=======
     "ng-packagr": "^13.0.3",
->>>>>>> 449be6f7
     "prettier": "^2.2.1",
     "protractor": "~7.0.0",
     "rfc4648": "^1.5.0",
     "ts-node": "~8.3.0",
     "tslint": "~6.1.0",
-<<<<<<< HEAD
-    "typescript": "~4.2.3"
-=======
     "typescript": "~4.4.3"
->>>>>>> 449be6f7
   }
 }