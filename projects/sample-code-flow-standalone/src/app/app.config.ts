import { provideHttpClient, withInterceptors } from '@angular/common/http';
import { ApplicationConfig } from '@angular/core';
import {
  provideRouter,
  withEnabledBlockingInitialNavigation,
} from '@angular/router';
import {
  LogLevel,
<<<<<<< HEAD
  authInterceptor,
=======
  autoLoginPartialRoutesGuard,
>>>>>>> 4b09bb6e
  provideAuth,
} from 'angular-auth-oidc-client';
import { ForbiddenComponent } from './forbidden/forbidden.component';
import { HomeComponent } from './home/home.component';
import { ProtectedComponent } from './protected/protected.component';
import { UnauthorizedComponent } from './unauthorized/unauthorized.component';

export const appConfig: ApplicationConfig = {
  providers: [
    provideHttpClient(withInterceptors([authInterceptor()])),
    provideAuth({
      config: {
        triggerAuthorizationResultEvent: true,
        postLoginRoute: '/home',
        forbiddenRoute: '/forbidden',
        unauthorizedRoute: '/unauthorized',
        logLevel: LogLevel.Debug,
        historyCleanupOff: true,
        authority: 'https://offeringsolutions-sts.azurewebsites.net',
        redirectUrl: window.location.origin,
        postLogoutRedirectUri: window.location.origin,
        clientId: 'angularCodeRefreshTokens',
        scope: 'openid profile email offline_access',
        responseType: 'code',
        silentRenew: true,
        useRefreshToken: true,
      },
    }),
    provideRouter(
      [
        { path: '', pathMatch: 'full', redirectTo: 'home' },
        { path: 'home', component: HomeComponent },
        {
          path: 'protected',
          component: ProtectedComponent,
          canActivate: [autoLoginPartialRoutesGuard],
        },
        {
          path: 'forbidden',
          component: ForbiddenComponent,
          canActivate: [autoLoginPartialRoutesGuard],
        },
        {
          path: 'customers',
          loadChildren: () =>
            import('./customers/customers.routes').then((m) => m.routes),
          canMatch: [autoLoginPartialRoutesGuard],
        },
        { path: 'unauthorized', component: UnauthorizedComponent },
      ],
      withEnabledBlockingInitialNavigation()
    ),
  ],
};<|MERGE_RESOLUTION|>--- conflicted
+++ resolved
@@ -6,11 +6,8 @@
 } from '@angular/router';
 import {
   LogLevel,
-<<<<<<< HEAD
   authInterceptor,
-=======
   autoLoginPartialRoutesGuard,
->>>>>>> 4b09bb6e
   provideAuth,
 } from 'angular-auth-oidc-client';
 import { ForbiddenComponent } from './forbidden/forbidden.component';
