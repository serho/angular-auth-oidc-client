--- conflicted
+++ resolved
@@ -15,11 +15,7 @@
   /**
    * This method must contain the logic to write the storage.
    *
-<<<<<<< HEAD
-   * @param key The key for the stored value
-=======
    * @param key The key to write a value for
->>>>>>> debcb339
    * @param value The value for the given key
    */
   public abstract write(key: string, value: any): void;
