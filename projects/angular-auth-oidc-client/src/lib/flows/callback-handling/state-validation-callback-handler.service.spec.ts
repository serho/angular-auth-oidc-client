import { DOCUMENT } from '@angular/common';
import { TestBed, waitForAsync } from '@angular/core/testing';
import { AuthStateService } from '../../auth-state/auth-state.service';
import { AuthStateServiceMock } from '../../auth-state/auth-state.service-mock';
import { LoggerService } from '../../logging/logger.service';
import { LoggerServiceMock } from '../../logging/logger.service-mock';
import { StateValidationResult } from '../../validation/state-validation-result';
import { StateValidationService } from '../../validation/state-validation.service';
import { StateValidationServiceMock } from '../../validation/state-validation.service-mock';
import { ValidationResult } from '../../validation/validation-result';
import { CallbackContext } from '../callback-context';
import { ResetAuthDataService } from '../reset-auth-data.service';
import { ResetAuthDataServiceMock } from '../reset-auth-data.service-mock';
import { StateValidationCallbackHandlerService } from './state-validation-callback-handler.service';
import { of } from 'rxjs';

describe('StateValidationCallbackHandlerService', () => {
  let service: StateValidationCallbackHandlerService;
  let stateValidationService: StateValidationService;
  let loggerService: LoggerService;
  let authStateService: AuthStateService;
  let resetAuthDataService: ResetAuthDataService;

  beforeEach(() => {
    TestBed.configureTestingModule({
      providers: [
        StateValidationCallbackHandlerService,
        { provide: LoggerService, useClass: LoggerServiceMock },
        { provide: StateValidationService, useClass: StateValidationServiceMock },
        { provide: AuthStateService, useClass: AuthStateServiceMock },
        { provide: ResetAuthDataService, useClass: ResetAuthDataServiceMock },
        {
          provide: DOCUMENT,
          useValue: {
            location: {
              get hash() {
                return '&anyFakeHash';
              },
              set hash(v) {
              },
            },
          },
        },
      ],
    });
  });

  beforeEach(() => {
    service = TestBed.inject(StateValidationCallbackHandlerService);
    stateValidationService = TestBed.inject(StateValidationService);
    loggerService = TestBed.inject(LoggerService);
    authStateService = TestBed.inject(AuthStateService);
    resetAuthDataService = TestBed.inject(ResetAuthDataService);
  });

  it('should create', () => {
    expect(service).toBeTruthy();
  });

  describe('callbackStateValidation', () => {
    it(
      'returns callbackContext with validationResult if validationResult is valid',
      waitForAsync(() => {
<<<<<<< HEAD
        spyOn(stateValidationService, 'getValidatedStateResult').and.returnValue({
          idToken: 'idTokenJustForTesting',
          authResponseIsValid: true,
        } as StateValidationResult);
        const allConfigs = [{ configId: 'configId1' }];
=======
        spyOn(stateValidationService, 'getValidatedStateResult').and.returnValue(
          of({
            idToken: 'idTokenJustForTesting',
            authResponseIsValid: true,
          } as StateValidationResult),
        );
>>>>>>> ca87a45f

        service.callbackStateValidation({} as CallbackContext, allConfigs[0], allConfigs).subscribe((newCallbackContext) => {
          expect(newCallbackContext).toEqual({
            validationResult: {
              idToken: 'idTokenJustForTesting',
              authResponseIsValid: true,
            },
          } as CallbackContext);
        });
      }),
    );

    it(
      'logs error in case of an error',
      waitForAsync(() => {
        spyOn(stateValidationService, 'getValidatedStateResult').and.returnValue(
          of({
            authResponseIsValid: false,
          } as StateValidationResult),
        );

        const loggerSpy = spyOn(loggerService, 'logWarning');
        const allConfigs = [{ configId: 'configId1' }];

        service.callbackStateValidation({} as CallbackContext, allConfigs[0], allConfigs).subscribe({
          error: (err) => {
            expect(loggerSpy).toHaveBeenCalledOnceWith(
<<<<<<< HEAD
              allConfigs[0],
              'authorizedCallback, token(s) validation failed, resetting. Hash: &anyFakeHash'
=======
              'configId',
              'authorizedCallback, token(s) validation failed, resetting. Hash: &anyFakeHash',
>>>>>>> ca87a45f
            );
          },
        });
      }),
    );

    it(
      'calls resetAuthDataService.resetAuthorizationData and authStateService.updateAndPublishAuthState in case of an error',
      waitForAsync(() => {
        spyOn(stateValidationService, 'getValidatedStateResult').and.returnValue(
          of({
            authResponseIsValid: false,
            state: ValidationResult.LoginRequired,
          } as StateValidationResult),
        );

        const resetAuthorizationDataSpy = spyOn(resetAuthDataService, 'resetAuthorizationData');
        const updateAndPublishAuthStateSpy = spyOn(authStateService, 'updateAndPublishAuthState');
        const allConfigs = [{ configId: 'configId1' }];

        service.callbackStateValidation({ isRenewProcess: true } as CallbackContext, allConfigs[0], allConfigs).subscribe({
          error: (err) => {
            expect(resetAuthorizationDataSpy).toHaveBeenCalledTimes(1);
            expect(updateAndPublishAuthStateSpy).toHaveBeenCalledOnceWith({
              isAuthenticated: false,
              validationResult: ValidationResult.LoginRequired,
              isRenewProcess: true,
            });
          },
        });
      }),
    );
  });
});<|MERGE_RESOLUTION|>--- conflicted
+++ resolved
@@ -1,5 +1,6 @@
 import { DOCUMENT } from '@angular/common';
 import { TestBed, waitForAsync } from '@angular/core/testing';
+import { of } from 'rxjs';
 import { AuthStateService } from '../../auth-state/auth-state.service';
 import { AuthStateServiceMock } from '../../auth-state/auth-state.service-mock';
 import { LoggerService } from '../../logging/logger.service';
@@ -12,7 +13,6 @@
 import { ResetAuthDataService } from '../reset-auth-data.service';
 import { ResetAuthDataServiceMock } from '../reset-auth-data.service-mock';
 import { StateValidationCallbackHandlerService } from './state-validation-callback-handler.service';
-import { of } from 'rxjs';
 
 describe('StateValidationCallbackHandlerService', () => {
   let service: StateValidationCallbackHandlerService;
@@ -36,8 +36,7 @@
               get hash() {
                 return '&anyFakeHash';
               },
-              set hash(v) {
-              },
+              set hash(v) {},
             },
           },
         },
@@ -61,20 +60,12 @@
     it(
       'returns callbackContext with validationResult if validationResult is valid',
       waitForAsync(() => {
-<<<<<<< HEAD
-        spyOn(stateValidationService, 'getValidatedStateResult').and.returnValue({
-          idToken: 'idTokenJustForTesting',
-          authResponseIsValid: true,
-        } as StateValidationResult);
-        const allConfigs = [{ configId: 'configId1' }];
-=======
         spyOn(stateValidationService, 'getValidatedStateResult').and.returnValue(
           of({
             idToken: 'idTokenJustForTesting',
             authResponseIsValid: true,
-          } as StateValidationResult),
+          } as StateValidationResult)
         );
->>>>>>> ca87a45f
 
         service.callbackStateValidation({} as CallbackContext, allConfigs[0], allConfigs).subscribe((newCallbackContext) => {
           expect(newCallbackContext).toEqual({
@@ -84,7 +75,7 @@
             },
           } as CallbackContext);
         });
-      }),
+      })
     );
 
     it(
@@ -93,7 +84,7 @@
         spyOn(stateValidationService, 'getValidatedStateResult').and.returnValue(
           of({
             authResponseIsValid: false,
-          } as StateValidationResult),
+          } as StateValidationResult)
         );
 
         const loggerSpy = spyOn(loggerService, 'logWarning');
@@ -102,17 +93,12 @@
         service.callbackStateValidation({} as CallbackContext, allConfigs[0], allConfigs).subscribe({
           error: (err) => {
             expect(loggerSpy).toHaveBeenCalledOnceWith(
-<<<<<<< HEAD
-              allConfigs[0],
+              'configId',
               'authorizedCallback, token(s) validation failed, resetting. Hash: &anyFakeHash'
-=======
-              'configId',
-              'authorizedCallback, token(s) validation failed, resetting. Hash: &anyFakeHash',
->>>>>>> ca87a45f
             );
           },
         });
-      }),
+      })
     );
 
     it(
@@ -122,7 +108,7 @@
           of({
             authResponseIsValid: false,
             state: ValidationResult.LoginRequired,
-          } as StateValidationResult),
+          } as StateValidationResult)
         );
 
         const resetAuthorizationDataSpy = spyOn(resetAuthDataService, 'resetAuthorizationData');
@@ -139,7 +125,7 @@
             });
           },
         });
-      }),
+      })
     );
   });
 });